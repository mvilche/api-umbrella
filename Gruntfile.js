--- conflicted
+++ resolved
@@ -30,13 +30,11 @@
           // Force colors for the output of mutliTest
           colors: true,
 
-<<<<<<< HEAD
           //require: 'test/support/blanket'
-=======
+
           // Increase the default timeout from 2 seconds to 4 seconds. We'll
           // see if this helps with sporadic issues in the CI environment.
           timeout: 4000,
->>>>>>> d7aa58f3
         },
         src: ['test/**/*.js']
       },
