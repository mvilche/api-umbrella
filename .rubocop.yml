--- conflicted
+++ resolved
@@ -94,16 +94,6 @@
 Naming/HeredocDelimiterNaming:
   Enabled: false
 
-<<<<<<< HEAD
-Performance/RedundantMerge:
-=======
-Rails/FindBy:
-  Enabled: false
-
-Rails/HasAndBelongsToMany:
->>>>>>> 698f0a8e
-  Enabled: false
-
 Style/AsciiComments:
   Enabled: false
 
