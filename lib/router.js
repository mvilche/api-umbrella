--- conflicted
+++ resolved
@@ -538,13 +538,8 @@
           try {
             var existingLimits = posix.getrlimit(resource);
             if(newLimit > existingLimits.hard) {
-<<<<<<< HEAD
-              var warning = 'Not started as root, lowering resource limit \'' + resource + '\' from requested (' + newLimit + ') to maximum allowed (' + existingLimits.hard + ')\nAPI Umbrella should either be started as root, or the \'hard\' resource limits should be increased to allow for optimal performance';
+              var warning = 'Not started as root, lowering resource limit \'' + resource + '\' from requested (' + newLimit + ') to maximum allowed (' + existingLimits.hard + ')\nFor optimal performance, raise the system-wide \'hard\' resource limit for \'' + resource + '\' or start as root';
               logger.warn(warning);
-=======
-              var warning = 'Not started as root, lowering resource limit \'' + resource + '\' from requested (' + newLimit + ') to maximum allowed (' + existingLimits.hard + ')\nFor optimal performance, raise the system-wide \'hard\' resource limit for \'' + resource + '\' or start as root';
-              logger.warning(warning);
->>>>>>> 09d3f1e4
 
               // Escalate this warning to the console output when running
               // tests, so it's more noticeable, since it may lead to false
