--- conflicted
+++ resolved
@@ -90,79 +90,8 @@
   },
 
   reload: function() {
-<<<<<<< HEAD
-    var logger = require('./logger');
-    var configPath = processEnv.supervisordConfigPath();
-    var execOpts = {
-      env: processEnv.env(),
-    };
-
-    logger.info('Begin reloading api-umbrella...');
-    execFile('supervisorctl', ['-c', configPath, 'update'], execOpts, function(error, stdout, stderr) {
-      if(error) {
-        logger.error({ err: error, stdout: stdout, stderr: stderr }, 'supervisorctl update error');
-        return false;
-      }
-
-      var tasks = [];
-
-      if(config.get('service_router_enabled')) {
-        tasks = tasks.concat([
-          function(callback) {
-            logger.info('Reloading router-nginx...');
-            execFile('supervisorctl', ['-c', configPath, 'kill', 'HUP', 'router-nginx'], execOpts, callback);
-          },
-          function(callback) {
-            logger.info('Reloading gatekeeper...');
-            execFile('supervisorctl', ['-c', configPath, 'serialrestart', 'gatekeeper:*'], execOpts, callback);
-          },
-          function(callback) {
-            logger.info('Reloading config-reloader...');
-            execFile('supervisorctl', ['-c', configPath, 'restart', 'config-reloader'], execOpts, callback);
-          },
-          function(callback) {
-            logger.info('Reloading distributed-rate-limits-sync...');
-            execFile('supervisorctl', ['-c', configPath, 'restart', 'distributed-rate-limits-sync'], execOpts, callback);
-          },
-          function(callback) {
-            logger.info('Reloading log-processor...');
-            execFile('supervisorctl', ['-c', configPath, 'restart', 'log-processor'], execOpts, callback);
-          },
-          function(callback) {
-            logger.info('Reloading router-log-listener...');
-            execFile('supervisorctl', ['-c', configPath, 'restart', 'router-log-listener'], execOpts, callback);
-          },
-        ]);
-      }
-
-      if(config.get('service_web_enabled')) {
-        tasks = tasks.concat([
-          function(callback) {
-            logger.info('Reloading web-nginx...');
-            execFile('supervisorctl', ['-c', configPath, 'kill', 'HUP', 'web-nginx'], execOpts, callback);
-          },
-          function(callback) {
-            logger.info('Reloading web-puma...');
-            execFile('supervisorctl', ['-c', configPath, 'kill', 'USR2', 'web-puma'], execOpts, callback);
-          },
-        ]);
-      }
-
-      if(tasks.length > 0) {
-        async.parallel(tasks, function(error) {
-          if(error) {
-            logger.error({ err: error }, 'Error reloading api-umbrella');
-            return false;
-          } else {
-            logger.info('Finished reloading api-umbrella');
-          }
-        });
-      }
-    }.bind(this));
-=======
     var reload = require('./reload');
     reload();
->>>>>>> 9e9fea25
   },
 
   reopenLogs: function() {
