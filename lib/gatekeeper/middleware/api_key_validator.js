--- conflicted
+++ resolved
@@ -3,12 +3,8 @@
 var _ = require('lodash'),
     ApiUser = require('../../models/api_user'),
     async = require('async'),
-<<<<<<< HEAD
+    cloneDeep = require('clone'),
     config = require('api-umbrella-config').global(),
-=======
-    cloneDeep = require('clone'),
-    config = require('../../config'),
->>>>>>> 8fa7d8c7
     logger = require('../../logger'),
     mergeOverwriteArrays = require('object-extend'),
     utils = require('../utils');
