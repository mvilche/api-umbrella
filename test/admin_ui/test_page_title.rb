--- conflicted
+++ resolved
@@ -12,11 +12,7 @@
 
   def test_rails_login_page_title
     visit "/admin/"
-<<<<<<< HEAD
-    assert_content("Admin Sign In")
-=======
-    assert_text("Admin Login")
->>>>>>> 07e3dc25
+    assert_text("Admin Sign In")
     assert_equal("API Umbrella Admin", page.title)
   end
 
