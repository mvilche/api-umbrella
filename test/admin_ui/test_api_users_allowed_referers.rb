require_relative "../test_helper"

class Test::AdminUi::TestApiUsersAllowedReferers < Minitest::Capybara::Test
  include Capybara::Screenshot::MiniTestPlugin
  include ApiUmbrellaTestHelpers::AdminAuth
  include ApiUmbrellaTestHelpers::Setup

  def setup
    super
    setup_server
  end

  def test_empty_input_saves_as_null
    admin_login
    visit "/admin/#/api_users/new"

    fill_in "E-mail", :with => "example@example.com"
    fill_in "First Name", :with => "John"
    fill_in "Last Name", :with => "Doe"
    check "User agrees to the terms and conditions"
    click_button("Save")

    assert_text("Successfully saved the user")
    user = ApiUser.order(:created_at => :asc).last
    assert_nil(user.settings.allowed_referers)
  end

  def test_multiple_lines_saves_as_array
    admin_login
    visit "/admin/#/api_users/new"

    fill_in "E-mail", :with => "example@example.com"
    fill_in "First Name", :with => "John"
    fill_in "Last Name", :with => "Doe"
    check "User agrees to the terms and conditions"
    fill_in "Restrict Access to HTTP Referers", :with => "*.example.com/*\n\n\n\nhttp://google.com/*"
    click_button("Save")

    assert_text("Successfully saved the user")
    user = ApiUser.order(:created_at => :asc).last
    assert_equal(["*.example.com/*", "http://google.com/*"], user.settings.allowed_referers)
  end

  def test_displays_existing_array_as_multiple_lines
<<<<<<< HEAD
    user = FactoryGirl.create(:api_user, {
      :settings => FactoryGirl.build(:api_user_settings, {
        :allowed_referers => ["*.example.com/*", "http://google.com/*"],
      }),
    })
=======
    user = FactoryBot.create(:api_user, :settings => { :allowed_referers => ["*.example.com/*", "http://google.com/*"] })
>>>>>>> 8f480d0a
    admin_login
    visit "/admin/#/api_users/#{user.id}/edit"

    assert_equal("*.example.com/*\nhttp://google.com/*", find_field("Restrict Access to HTTP Referers").value)
  end

  def test_nullifies_existing_array_when_empty_input_saved
<<<<<<< HEAD
    user = FactoryGirl.create(:api_user, {
      :settings => FactoryGirl.build(:api_user_settings, {
        :allowed_referers => ["*.example.com/*", "http://google.com/*"],
      }),
    })
=======
    user = FactoryBot.create(:api_user, :settings => { :allowed_referers => ["*.example.com/*", "http://google.com/*"] })
>>>>>>> 8f480d0a
    admin_login
    visit "/admin/#/api_users/#{user.id}/edit"

    assert_equal("*.example.com/*\nhttp://google.com/*", find_field("Restrict Access to HTTP Referers").value)
    fill_in "Restrict Access to HTTP Referers", :with => ""
    click_button("Save")

    assert_text("Successfully saved the user")
    user.reload
    assert_nil(user.settings.allowed_referers)
  end
end<|MERGE_RESOLUTION|>--- conflicted
+++ resolved
@@ -42,15 +42,11 @@
   end
 
   def test_displays_existing_array_as_multiple_lines
-<<<<<<< HEAD
-    user = FactoryGirl.create(:api_user, {
-      :settings => FactoryGirl.build(:api_user_settings, {
+    user = FactoryBot.create(:api_user, {
+      :settings => FactoryBot.build(:api_user_settings, {
         :allowed_referers => ["*.example.com/*", "http://google.com/*"],
       }),
     })
-=======
-    user = FactoryBot.create(:api_user, :settings => { :allowed_referers => ["*.example.com/*", "http://google.com/*"] })
->>>>>>> 8f480d0a
     admin_login
     visit "/admin/#/api_users/#{user.id}/edit"
 
@@ -58,15 +54,11 @@
   end
 
   def test_nullifies_existing_array_when_empty_input_saved
-<<<<<<< HEAD
-    user = FactoryGirl.create(:api_user, {
-      :settings => FactoryGirl.build(:api_user_settings, {
+    user = FactoryBot.create(:api_user, {
+      :settings => FactoryBot.build(:api_user_settings, {
         :allowed_referers => ["*.example.com/*", "http://google.com/*"],
       }),
     })
-=======
-    user = FactoryBot.create(:api_user, :settings => { :allowed_referers => ["*.example.com/*", "http://google.com/*"] })
->>>>>>> 8f480d0a
     admin_login
     visit "/admin/#/api_users/#{user.id}/edit"
 
