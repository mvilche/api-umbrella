--- conflicted
+++ resolved
@@ -21,15 +21,11 @@
   end
 
   def test_prefills_api_roles
-<<<<<<< HEAD
-    FactoryGirl.create(:api_backend, {
-      :settings => FactoryGirl.build(:api_backend_settings, {
+    FactoryBot.create(:api_backend, {
+      :settings => FactoryBot.build(:api_backend_settings, {
         :required_roles => ["test-api-role"],
       }),
     })
-=======
-    FactoryBot.create(:api, :settings => { :required_roles => ["test-api-role"] })
->>>>>>> 8f480d0a
     admin_login
     visit "/admin/#/api_users/new"
     assert_text("Add API User")
@@ -132,15 +128,11 @@
   end
 
   def test_removes_api_roles
-<<<<<<< HEAD
-    api = FactoryGirl.create(:api_backend, {
-      :settings => FactoryGirl.build(:api_backend_settings, {
+    api = FactoryBot.create(:api_backend, {
+      :settings => FactoryBot.build(:api_backend_settings, {
         :required_roles => ["test-role1", "test-role2"],
       }),
     })
-=======
-    api = FactoryBot.create(:api, :settings => { :required_roles => ["test-role1", "test-role2"] })
->>>>>>> 8f480d0a
     admin_login
 
     # Remove 1 role
