require_relative "../../test_helper"

class Test::AdminUi::Login::TestForgotPassword < Minitest::Capybara::Test
  include Capybara::Screenshot::MiniTestPlugin
  include ApiUmbrellaTestHelpers::Setup
  include ApiUmbrellaTestHelpers::AdminAuth
  include ApiUmbrellaTestHelpers::SentEmails

  def setup
    super
    setup_server

    response = Typhoeus.delete("http://127.0.0.1:#{$config["mailhog"]["api_port"]}/api/v1/messages")
    assert_response_code(200, response)
  end

  def test_non_existent_email
    visit "/admins/password/new"

    fill_in "Email", :with => "foobar@example.com"
    click_button "Send me reset password instructions"
    assert_text("If your email address exists in our database, you will receive a password recovery link at your email address in a few minutes.")

    assert_equal(0, sent_emails.length)
  end

  def test_reset_process
<<<<<<< HEAD
    admin = FactoryGirl.create(:admin, :username => "admin@example.com")
    assert_nil(admin.reset_password_token_hash)
=======
    admin = FactoryBot.create(:admin, :username => "admin@example.com")
    assert_nil(admin.reset_password_token)
>>>>>>> 8f480d0a
    assert_nil(admin.reset_password_sent_at)
    original_password_hash = admin.password_hash
    assert(original_password_hash)

    visit "/admins/password/new"

    # Reset password
    fill_in "Email", :with => "admin@example.com"
    click_button "Send me reset password instructions"
    assert_text("If your email address exists in our database, you will receive a password recovery link at your email address in a few minutes.")

    # Check for reset token on database record.
    admin.reload
    assert(admin.reset_password_token_hash)
    assert(admin.reset_password_sent_at)
    assert_equal(original_password_hash, admin.password_hash)

    # Find sent email
    messages = sent_emails
    assert_equal(1, messages.length)
    message = messages.first

    # To
    assert_equal(["admin@example.com"], message["Content"]["Headers"]["To"])

    # Subject
    assert_equal(["Reset password instructions"], message["Content"]["Headers"]["Subject"])

    # Password reset URL in body
    assert_match(%r{https://127.0.0.1:9081/admins/password/edit\?reset_password_token=[^"]+}, message["_mime_parts"]["text/html"]["_body"])
    assert_match(%r{https://127.0.0.1:9081/admins/password/edit\?reset_password_token=[^"]+}, message["_mime_parts"]["text/plain"]["_body"])

    # Follow link to reset URL
    reset_url = message["_mime_parts"]["text/html"]["_body"].match(%r{/admins/password/edit\?reset_password_token=[^"]+})[0]
    visit reset_url

    assert_text("Change Your Password")
    assert_text("14 characters minimum")

    # Too short password
    fill_in "New Password", :with => "short"
    fill_in "Confirm New Password", :with => "short"
    click_button "Change My Password"
    assert_text("is too short (minimum is 14 characters)")
    admin.reload
    assert_equal(original_password_hash, admin.password_hash)

    # Mismatched password
    fill_in "New Password", :with => "mismatch123456"
    fill_in "Confirm New Password", :with => "mismatcH123456"
    click_button "Change My Password"
    assert_text("doesn't match Password")
    admin.reload
    assert_equal(original_password_hash, admin.password_hash)

    # Valid password
    fill_in "New Password", :with => "password123456"
    fill_in "Confirm New Password", :with => "password123456"
    click_button "Change My Password"

    # Ensure the user gets logged in.
    assert_logged_in(admin)

    # Check for database record updates.
    admin.reload
    assert_nil(admin.reset_password_token_hash)
    assert_nil(admin.reset_password_sent_at)
    assert(admin.password_hash)
    refute_equal(original_password_hash, admin.password_hash)
  end
end<|MERGE_RESOLUTION|>--- conflicted
+++ resolved
@@ -25,13 +25,8 @@
   end
 
   def test_reset_process
-<<<<<<< HEAD
-    admin = FactoryGirl.create(:admin, :username => "admin@example.com")
+    admin = FactoryBot.create(:admin, :username => "admin@example.com")
     assert_nil(admin.reset_password_token_hash)
-=======
-    admin = FactoryBot.create(:admin, :username => "admin@example.com")
-    assert_nil(admin.reset_password_token)
->>>>>>> 8f480d0a
     assert_nil(admin.reset_password_sent_at)
     original_password_hash = admin.password_hash
     assert(original_password_hash)
