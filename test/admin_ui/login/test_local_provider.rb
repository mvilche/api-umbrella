require_relative "../../test_helper"

class Test::AdminUi::Login::TestLocalProvider < Minitest::Capybara::Test
  include Capybara::Screenshot::MiniTestPlugin
  include ApiUmbrellaTestHelpers::AdminAuth
  include ApiUmbrellaTestHelpers::DelayServerResponses
  include ApiUmbrellaTestHelpers::Setup

  def setup
    super
    setup_server
<<<<<<< HEAD

    @admin = FactoryGirl.create(:admin)
=======
    Admin.delete_all
    @admin = FactoryBot.create(:admin)
>>>>>>> 8f480d0a
  end

  def test_allows_first_time_admin_creation
    Admin.delete_all
    assert_equal(0, Admin.count)
    assert_first_time_admin_creation_allowed
  end

  def test_shows_local_login_fields_no_external_login_links
    visit "/admin/login"

    assert_text("Admin Sign In")

    # Local login fields
    assert_field("Email")
    assert_field("Password")
    assert_field("Remember me")
    assert_link("Forgot your password?")
    assert_button("Sign in")

    # No external login links
    refute_text("Sign in with")
  end

  def test_password_fields_only_for_my_account
    assert_password_fields_on_my_account_admin_form_only
  end

  def test_login_process
    visit "/admin/login"
    fill_in "admin_username", :with => @admin.username
    fill_in "admin_password", :with => "password123456"
    click_button "sign_in"
    assert_logged_in(@admin)
  end

  def test_login_invalid_password
    visit "/admin/login"
    fill_in "admin_username", :with => @admin.username
    fill_in "admin_password", :with => "password1234567"
    click_button "sign_in"
    assert_text("Invalid email or password")
  end

  def test_login_empty_password
    visit "/admin/login"
    fill_in "admin_username", :with => @admin.username
    fill_in "admin_password", :with => ""
    click_button "sign_in"
    assert_text("Invalid email or password")
  end

  def test_login_empty_password_for_admin_without_password
<<<<<<< HEAD
    admin = FactoryGirl.create(:admin, :password_hash => nil)
    assert_nil(admin.password_hash)
=======
    admin = FactoryBot.create(:admin, :encrypted_password => nil)
    assert_nil(admin.encrypted_password)
>>>>>>> 8f480d0a

    visit "/admin/login"
    fill_in "admin_username", :with => admin.username
    fill_in "admin_password", :with => ""
    click_button "sign_in"
    assert_text("Invalid email or password")
  end

  def test_login_requires_csrf
    http_opts = {
      :headers => { "Content-Type" => "application/x-www-form-urlencoded" },
      :body => {
        :admin => {
          :username => @admin.username,
          :password => "password123456",
        },
      },
    }

    response = Typhoeus.post("https://127.0.0.1:9081/admin/login", keyless_http_options.deep_merge(http_opts))
    assert_response_code(422, response)

    response = Typhoeus.post("https://127.0.0.1:9081/admin/login", keyless_http_options.deep_merge(csrf_session).deep_merge(http_opts))
    assert_response_code(302, response)
    data = parse_admin_session_cookie(response.headers["Set-Cookie"])
    assert_equal(@admin.id, data["admin_id"])
  end

  def test_login_redirects
    # Slow down the server side responses to validate the "Loading..." spinner
    # shows up (without slowing things down, it periodically goes away too
    # quickly for the tests to catch).
    delay_server_responses(0.5) do
      visit "/admin/"

      # Ensure we get the loading spinner until authentication takes place.
      assert_text("Loading...")

      # Navigation should not be visible while loading.
      refute_selector("nav")
      refute_text("Analytics")

      # Ensure that we eventually get redirected to the login page.
      assert_text("Admin Sign In")
    end
  end

  # Since we do some custom things related to the Rails asset path, make sure
  # everything is hooked up and the production cache-bused assets are served
  # up.
  def test_login_assets
    visit "/admin/login"
    assert_text("Admin Sign In")

    # Find the stylesheet on the Rails login page, which should have a
    # cache-busted URL (note that the href on the page appears to be relative,
    # but capybara seems to read it as absolute. That's fine, but noting it in
    # case Capybara's future behavior changes).
    stylesheet = find("link[rel=stylesheet]", :visible => :hidden)
    assert_match(%r{\Ahttps://127\.0\.0\.1:9081/admin/auth-assets/login-\w{20}\.css\z}, stylesheet[:href])

    # Verify that the asset URL can be fetched and returns data.
    response = Typhoeus.get(stylesheet[:href], keyless_http_options)
    assert_response_code(200, response)
    assert_equal("text/css", response.headers["content-type"])
  end

  def test_update_my_account_without_changing_password
    admin_login(@admin)
    assert_nil(@admin.notes)
    visit "/admin/#/admins/#{@admin.id}/edit"

    fill_in "Notes", :with => "Foo"
    click_button "Save"
    assert_text("Successfully saved the admin")

    @admin.reload
    assert_equal("Foo", @admin.notes)
  end

  def test_update_my_account_with_password
    admin_login(@admin)
    original_password_hash = @admin.password_hash
    assert_nil(@admin.notes)
    visit "/admin/#/admins/#{@admin.id}/edit"

    fill_in "Notes", :with => "Foo"

    # Too short password
    fill_in "New Password", :with => "short"
    fill_in "Confirm New Password", :with => "short"
    click_button "Save"
    assert_text("Password: is too short (minimum is 14 characters)")
    @admin.reload
    assert_equal(original_password_hash, @admin.password_hash)
    assert_nil(@admin.notes)

    # Mismatched password
    fill_in "New Password", :with => "mismatch123456"
    fill_in "Confirm New Password", :with => "mismatcH123456"
    click_button "Save"
    assert_text("Password confirmation: doesn't match Password")
    @admin.reload
    assert_equal(original_password_hash, @admin.password_hash)
    assert_nil(@admin.notes)

    # No current password
    fill_in "Current Password", :with => ""
    fill_in "New Password", :with => "password234567"
    fill_in "Confirm New Password", :with => "password234567"
    click_button "Save"
    assert_text("Current password: can't be blank")
    @admin.reload
    assert_equal(original_password_hash, @admin.password_hash)
    assert_nil(@admin.notes)

    # Invalid current password
    fill_in "Current Password", :with => "password345678"
    fill_in "New Password", :with => "password234567"
    fill_in "Confirm New Password", :with => "password234567"
    click_button "Save"
    assert_text("Current password: is invalid")
    @admin.reload
    assert_equal(original_password_hash, @admin.password_hash)
    assert_nil(@admin.notes)

    # Valid password
    fill_in "Current Password", :with => "password123456"
    fill_in "New Password", :with => "password234567"
    fill_in "Confirm New Password", :with => "password234567"
    click_button "Save"
    assert_text("Successfully saved the admin")
    @admin.reload
    assert(@admin.password_hash)
    refute_equal(original_password_hash, @admin.password_hash)
    assert_equal("Foo", @admin.notes)

    # Stays signed in after changing password
    admin = FactoryBot.create(:admin, :notes => "After password change")
    visit "/admin/#/admins/#{admin.id}/edit"
    assert_field("Notes", :with => "After password change")
  end
end<|MERGE_RESOLUTION|>--- conflicted
+++ resolved
@@ -9,13 +9,8 @@
   def setup
     super
     setup_server
-<<<<<<< HEAD
-
-    @admin = FactoryGirl.create(:admin)
-=======
-    Admin.delete_all
+
     @admin = FactoryBot.create(:admin)
->>>>>>> 8f480d0a
   end
 
   def test_allows_first_time_admin_creation
@@ -69,13 +64,8 @@
   end
 
   def test_login_empty_password_for_admin_without_password
-<<<<<<< HEAD
-    admin = FactoryGirl.create(:admin, :password_hash => nil)
+    admin = FactoryBot.create(:admin, :password_hash => nil)
     assert_nil(admin.password_hash)
-=======
-    admin = FactoryBot.create(:admin, :encrypted_password => nil)
-    assert_nil(admin.encrypted_password)
->>>>>>> 8f480d0a
 
     visit "/admin/login"
     fill_in "admin_username", :with => admin.username
