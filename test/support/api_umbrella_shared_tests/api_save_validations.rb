--- conflicted
+++ resolved
@@ -51,15 +51,9 @@
 
     def attributes_for(action)
       if(action == :create)
-<<<<<<< HEAD
-        FactoryGirl.attributes_for(:api_backend).deep_stringify_keys
+        FactoryBot.attributes_for(:api_backend).deep_stringify_keys
       elsif(action == :update)
-        FactoryGirl.create(:api_backend).serializable_hash
-=======
-        FactoryBot.attributes_for(:api).deep_stringify_keys
-      elsif(action == :update)
-        FactoryBot.create(:api).serializable_hash
->>>>>>> 8f480d0a
+        FactoryBot.create(:api_backend).serializable_hash
       else
         flunk("Unknown action: #{action.inspect}")
       end
