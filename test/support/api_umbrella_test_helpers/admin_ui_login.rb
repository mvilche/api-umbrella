--- conflicted
+++ resolved
@@ -20,70 +20,13 @@
       refute_link("my_account_nav_link")
     end
 
-<<<<<<< HEAD
     def mock_userinfo(data)
-      # Reset the session and clear caches before setting our cookie. For some
-      # reason this seems necessary to ensure click_link always works correctly
-      # (otherwise, we sporadically get failures caused by the click_link on the
-      # login buttons not actually going anywhere).
-      #
-      # Possibly related:
-      # https://github.com/teampoltergeist/poltergeist/issues/814#issuecomment-248830334
-      Capybara.reset_session!
-      page.driver.clear_memory_cache
-
       # Set a cookie to mock the userinfo responses. When the app is running in
       # test mode, it looks for this cookie to provide mock data.
-      page.driver.set_cookie("test_mock_userinfo", CGI.escape(Base64.strict_encode64(data)))
+      selenium_add_cookie("test_mock_userinfo", Base64.urlsafe_encode64(MultiJson.dump(data)))
       yield
     ensure
-      page.driver.remove_cookie("test_mock_userinfo")
-    end
-
-    # When using "click_link" on the login buttons we rarely/sporadically see it
-    # fail to do anything. Capybara doesn't raise an error, so it thinks it's
-    # clicked the button, but nothing appears to happen.
-    #
-    # As a workaround, find the element and programmatically trigger a click
-    # event on it, which seems to be more reliable.
-    #
-    # See: https://github.com/teampoltergeist/poltergeist/issues/530
-    #
-    # I think we've only seen this issue in these tests (and not in other parts
-    # of the admin app). My theory is that this might be due to the click event
-    # firing right as the stylesheets load, so the original location it
-    # calculated and then clicks ends up being incorrect once the stylesheets
-    # load. I'm not sure about this, but it might explain why it's only happening
-    # here, and not within the app (since within the app, all the javascript and
-    # stylesheets must be loaded first for there to be anything rendering on the
-    # page).
-    def trigger_click_link(selector)
-      find_link(selector).trigger("click")
-=======
-    def omniauth_base_data(options)
-      omniauth_base_data = LazyHash.build_hash
-      omniauth_base_data["provider"] = options.fetch(:provider).to_s
-      if(options[:verified_path])
-        LazyHash.add(omniauth_base_data, options.fetch(:verified_path), true)
-      end
-
-      if(options[:extra])
-        omniauth_base_data.deep_merge!(options[:extra])
-      end
-
-      omniauth_base_data
-    end
-
-    def mock_omniauth(omniauth_data)
-      # Set a cookie to mock the OmniAuth responses. This relies on the
-      # TestMockOmniauth middleware we install into the Rails app during the test
-      # environment. This gives us a way to mock this data from outside the Rails
-      # test suite.
-      selenium_add_cookie("test_mock_omniauth", Base64.urlsafe_encode64(MultiJson.dump(omniauth_data)))
-      yield
-    ensure
-      selenium_delete_cookie("test_mock_omniauth")
->>>>>>> def17f7c
+      selenium_delete_cookie("test_mock_userinfo")
     end
   end
 end