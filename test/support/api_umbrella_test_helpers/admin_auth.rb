require "securerandom"

module ApiUmbrellaTestHelpers
  module AdminAuth
    # Since lua-resty-session checks the user agent when decrypting the session
    # (to ensure the session hasn't been lifted and being used elsewhere), set
    # a hard-coded user agent when we're pre-seeding the session cookie value.
    STATIC_USER_AGENT = "Test - Static user agent for session user agent checks".freeze

    def admin_login(admin = nil)
      Capybara.reset_session!
      page.driver.clear_memory_cache
      page.driver.set_cookie("_api_umbrella_session", encrypt_session_cookie(admin_session_data(admin)))
      page.driver.add_headers("User-Agent" => STATIC_USER_AGENT)

      visit "/admin/login"
      assert_logged_in(admin)
    end

    def csrf_session
      csrf_token_key = SecureRandom.hex(20)
      session_client_cookie = encrypt_session_client_cookie(csrf_session_data(csrf_token_key))
      {
        :headers => {
          "Cookie" => "_api_umbrella_session_client=#{session_client_cookie}",
          "User-Agent" => STATIC_USER_AGENT,
          "X-CSRF-Token" => csrf_token(csrf_token_key),
        },
      }
    end

    def admin_session(admin = nil)
      session_cookie = encrypt_session_cookie(admin_session_data(admin))
      {
        :headers => {
          "Cookie" => "_api_umbrella_session=#{session_cookie}",
          "User-Agent" => STATIC_USER_AGENT,
        },
      }
    end

    def admin_csrf_session(admin = nil)
      csrf_token_key = SecureRandom.hex(20)
      session_cookie = encrypt_session_cookie(admin_session_data(admin))
      session_client_cookie = encrypt_session_client_cookie(csrf_session_data(csrf_token_key))
      {
        :headers => {
          "Cookie" => "_api_umbrella_session=#{session_cookie}; _api_umbrella_session_client=#{session_client_cookie}",
          "User-Agent" => STATIC_USER_AGENT,
          "X-CSRF-Token" => csrf_token(csrf_token_key),
        },
      }
    end

    def parse_admin_session_cookie(raw_cookies)
      cookie_value = Array(raw_cookies).join("; ").match(/_api_umbrella_session=([^;\s]+)/)[1]
      cookie_value = CGI.unescape(cookie_value)
      decrypt_session_cookie(cookie_value)
    end

    def parse_admin_session_client_cookie(raw_cookies)
      cookie_value = Array(raw_cookies).join("; ").match(/_api_umbrella_session_client=([^;\s]+)/)[1]
      cookie_value = CGI.unescape(cookie_value)
      decrypt_session_client_cookie(cookie_value)
    end

    def admin_token(admin = nil)
      admin ||= FactoryBot.create(:admin)
      { :headers => { "X-Admin-Auth-Token" => admin.authentication_token } }
    end

    def assert_logged_in(admin = nil)
      # Wait for the page to fully load, including the /admin/auth ajax request
      # which will fill out the "My Account" link. If we don't wait, then
      # navigating to another page immediately may cancel the previous
      # /admin/auth ajax request if it hadn't finished throwing some errors.
      if(admin)
        assert_link("my_account_nav_link", :href => /#{admin.id}/, :visible => :all)
      else
        assert_link("my_account_nav_link", :visible => :all)
      end
    end

    def assert_first_time_admin_creation_allowed
      assert_equal(0, Admin.count)

      get_response, create_response = make_first_time_admin_creation_requests
      assert_response_code(200, get_response)
      assert_response_code(302, create_response)

      assert_equal("https://127.0.0.1:9081/admin/#/login", create_response.headers["Location"])

      assert_equal(1, Admin.count)
    end

    def assert_first_time_admin_creation_forbidden
      initial_count = Admin.count

      get_response, create_response = make_first_time_admin_creation_requests
      assert_response_code(302, get_response)
      assert_response_code(302, create_response)

      assert_equal("https://127.0.0.1:9081/admin/", get_response.headers["Location"])
      assert_equal("https://127.0.0.1:9081/admin/", create_response.headers["Location"])

      assert_equal(initial_count, Admin.count)
    end

    def assert_first_time_admin_creation_not_found
      initial_count = Admin.count

      get_response, create_response = make_first_time_admin_creation_requests
      assert_response_code(404, get_response)
      assert_response_code(404, create_response)

      assert_equal(initial_count, Admin.count)
    end

    def assert_no_password_fields_on_admin_forms
      admin1 = FactoryBot.create(:admin)
      admin2 = FactoryBot.create(:admin)
      admin_login(admin1)

      # Admin cannot edit their own password
      visit "/admin/#/admins/#{admin1.id}/edit"
      assert_text("Edit Admin")
      assert_field("Email", :with => admin1.username)
      refute_text("Password")

      # Admins cannot edit other admin passwords
      visit "/admin/#/admins/#{admin2.id}/edit"
      assert_text("Edit Admin")
      assert_field("Email", :with => admin2.username)
      refute_text("Password")

      # Admins cannot set new admin passwords
      visit "/admin/#/admins/new"
      assert_text("Add Admin")
      refute_text("Password")
    end

    def assert_password_fields_on_my_account_admin_form_only
      admin1 = FactoryBot.create(:admin)
      admin2 = FactoryBot.create(:admin)
      admin_login(admin1)

      # Admin can edit their own password
      visit "/admin/#/admins/#{admin1.id}/edit"
      assert_text("Edit Admin")
      assert_field("Email", :with => admin1.username)
      assert_text("Change Your Password")
      assert_field("Current Password")
      assert_field("New Password")
      assert_field("Confirm New Password")
      assert_text("14 characters minimum")

      # Admins cannot edit other admin passwords
      visit "/admin/#/admins/#{admin2.id}/edit"
      assert_text("Edit Admin")
      assert_field("Email", :with => admin2.username)
      refute_text("Password")

      # Admins cannot set new admin passwords
      visit "/admin/#/admins/new"
      assert_text("Add Admin")
      refute_text("Password")
    end

    def make_first_time_admin_creation_requests
      get_response = Typhoeus.get("https://127.0.0.1:9081/admins/signup", keyless_http_options)

      create_response = Typhoeus.post("https://127.0.0.1:9081/admins", keyless_http_options.deep_merge(csrf_session).deep_merge({
        :headers => { "Content-Type" => "application/x-www-form-urlencoded" },
        :body => {
          :admin => {
            :username => "new@example.com",
            :password => "password123456",
            :password_confirmation => "password123456",
          },
        },
      }))

      [get_response, create_response]
    end

    def assert_current_admin_url(fragment_path, fragment_query_values)
      uri = Addressable::URI.parse(page.current_url)
      assert_equal("/admin/", uri.path)
      assert(uri.fragment)

      fragment_uri = Addressable::URI.parse(uri.fragment)
      assert_equal(fragment_path, fragment_uri.path)
      if(fragment_query_values.nil?)
        assert_nil(fragment_uri.query_values)
      else
        assert_equal(fragment_query_values, fragment_uri.query_values)
      end
    end

    private

    @@test_rails_secret_token = nil
    def test_rails_secret_token
      unless @@test_rails_secret_token
        test_config = YAML.load_file(File.join(API_UMBRELLA_SRC_ROOT, "config/test.yml"))
        @@test_rails_secret_token = test_config["web"]["rails_secret_token"]
        assert(@@test_rails_secret_token)
      end

      @@test_rails_secret_token
    end

    def csrf_session_data(csrf_token_key)
      { "csrf_token_key" => csrf_token_key }
    end

    def csrf_token(csrf_token_key)
      message = Base64.strict_encode64(MultiJson.dump({
        "key" => csrf_token_key,
        "expires" => Time.now.to_i + 60 * 60 * 8,
      })).strip
      signature = Base64.strict_encode64(OpenSSL::HMAC.digest("sha1", $config["secret_key"], message)).strip

      "#{message}.#{signature}"
    end

    def admin_session_data(admin)
<<<<<<< HEAD
      admin ||= FactoryGirl.create(:admin)
      { "admin_id" => admin.id }
    end

    def session_base64_encode(value)
      Base64.strict_encode64(value).tr("+/=", "-_.")
    end

    def session_base64_decode(value)
      Base64.strict_decode64(value.tr("-_.", "+/="))
=======
      admin ||= FactoryBot.create(:admin)
      authenticatable_salt = admin.encrypted_password[0, 29] if(admin.encrypted_password)
      { "warden.user.admin.key" => [[admin.id], authenticatable_salt] }
>>>>>>> 8f480d0a
    end

    def encrypt_session_cookie(data)
      id = SecureRandom.hex(20)
      id_hash = OpenSSL::HMAC.hexdigest("sha256", $config["secret_key"], id)
      iv = id[0, 12]
      expires = Time.now.to_i + 3600
      data_serialized = MultiJson.dump(data)
      hmac_data_key = OpenSSL::HMAC.digest("sha1", $config["secret_key"], [
        id,
        expires,
      ].join(""))
      hmac_data = OpenSSL::HMAC.digest("sha1", hmac_data_key, [
        id,
        expires,
        data_serialized,
        STATIC_USER_AGENT,
        "http",
      ].join(""))
      auth_data = [
        STATIC_USER_AGENT,
        "http",
      ].join("")

      data_encrypted = Encryptor.encrypt({
        :value => data_serialized,
        :iv => iv,
        :key => Digest::SHA256.digest($config["secret_key"]),
        :auth_data => auth_data,
      })

      Session.create!({
        :id_hash => id_hash,
        :expires_at => Time.at(expires).utc,
        :data_encrypted => data_encrypted,
        :data_encrypted_iv => iv,
      })

      [
        session_base64_encode(id),
        expires,
        session_base64_encode(hmac_data),
      ].join("|")
    end

    def decrypt_session_cookie(cookie_value)
      parts = cookie_value.split("|")
      id = session_base64_decode(parts[0])
      auth_data = [
        STATIC_USER_AGENT,
        "http",
      ].join("")

      id_hash = OpenSSL::HMAC.hexdigest("sha256", $config["secret_key"], id)
      session = Session.find_by(:id_hash => id_hash)

      data_serialized = Encryptor.decrypt({
        :value => session.data_encrypted,
        :iv => session.data_encrypted_iv,
        :key => Digest::SHA256.digest($config["secret_key"]),
        :auth_data => auth_data,
      })

      MultiJson.load(data_serialized)
    end

    def encrypt_session_client_cookie(data)
      id = SecureRandom.hex(20)
      iv = id[0, 12]
      expires = Time.now.to_i + 3600
      data_serialized = MultiJson.dump(data)
      hmac_data_key = OpenSSL::HMAC.digest("sha1", $config["secret_key"], [
        id,
        expires,
      ].join(""))
      hmac_data = OpenSSL::HMAC.digest("sha1", hmac_data_key, [
        id,
        expires,
        data_serialized,
        STATIC_USER_AGENT,
        "http",
      ].join(""))
      auth_data = [
        STATIC_USER_AGENT,
        "http",
      ].join("")

      data_encrypted = Encryptor.encrypt({
        :value => data_serialized,
        :iv => iv,
        :key => Digest::SHA256.digest($config["secret_key"]),
        :auth_data => auth_data,
      })

      [
        session_base64_encode(id),
        expires,
        session_base64_encode(data_encrypted),
        session_base64_encode(hmac_data),
      ].join("|")
    end

    def decrypt_session_client_cookie(cookie_value)
      parts = cookie_value.split("|")
      id = session_base64_decode(parts[0])
      iv = id[0, 12]
      data = session_base64_decode(parts[2])
      auth_data = [
        STATIC_USER_AGENT,
        "http",
      ].join("")

      data_serialized = Encryptor.decrypt({
        :value => data,
        :iv => iv,
        :key => Digest::SHA256.digest($config["secret_key"]),
        :auth_data => auth_data,
      })

      MultiJson.load(data_serialized)
    end
  end
end<|MERGE_RESOLUTION|>--- conflicted
+++ resolved
@@ -225,8 +225,7 @@
     end
 
     def admin_session_data(admin)
-<<<<<<< HEAD
-      admin ||= FactoryGirl.create(:admin)
+      admin ||= FactoryBot.create(:admin)
       { "admin_id" => admin.id }
     end
 
@@ -236,11 +235,6 @@
 
     def session_base64_decode(value)
       Base64.strict_decode64(value.tr("-_.", "+/="))
-=======
-      admin ||= FactoryBot.create(:admin)
-      authenticatable_salt = admin.encrypted_password[0, 29] if(admin.encrypted_password)
-      { "warden.user.admin.key" => [[admin.id], authenticatable_salt] }
->>>>>>> 8f480d0a
     end
 
     def encrypt_session_cookie(data)
