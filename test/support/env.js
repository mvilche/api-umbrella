'use strict';

<<<<<<< HEAD
var apiUmbrellaConfig = require('api-umbrella-config'),
    path = require('path');

var config = apiUmbrellaConfig.load(path.resolve(__dirname, '../config/test.yml'));
=======
var fs = require('fs'),
    path = require('path'),
    yaml = require('js-yaml');

fs.writeFileSync('/tmp/api-umbrella-test.yml', yaml.safeDump({
  router: {
    dir: path.resolve(__dirname, '../../'),
  },
}));
>>>>>>> 4f0d0d5d

process.env.NODE_ENV = 'test';
process.env.API_UMBRELLA_LOG_LEVEL = 'debug';
process.env.API_UMBRELLA_LOG_PATH = path.join(config.get('log_dir'), 'test.log');<|MERGE_RESOLUTION|>--- conflicted
+++ resolved
@@ -1,21 +1,17 @@
 'use strict';
 
-<<<<<<< HEAD
 var apiUmbrellaConfig = require('api-umbrella-config'),
-    path = require('path');
+    fs = require('fs'),
+    path = require('path'),
+    yaml = require('js-yaml');
 
 var config = apiUmbrellaConfig.load(path.resolve(__dirname, '../config/test.yml'));
-=======
-var fs = require('fs'),
-    path = require('path'),
-    yaml = require('js-yaml');
 
 fs.writeFileSync('/tmp/api-umbrella-test.yml', yaml.safeDump({
   router: {
     dir: path.resolve(__dirname, '../../'),
   },
 }));
->>>>>>> 4f0d0d5d
 
 process.env.NODE_ENV = 'test';
 process.env.API_UMBRELLA_LOG_LEVEL = 'debug';
