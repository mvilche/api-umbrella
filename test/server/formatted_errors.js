'use strict';

require('../test_helper');

var csv = require('csv'),
    Factory = require('factory-lady'),
    request = require('request'),
    xml2js = require('xml2js');

describe('formatted error responses', function() {
  describe('format detection', function() {
    shared.runServer();

    it('places the highest priority on the path extension', function(done) {
      var options = { headers: { 'Accept': 'application/json' } };
      request.get('http://localhost:9080/hello.xml?format=json', options, function(error, response, body) {
        response.headers['content-type'].should.contain('application/xml');
        body.should.include('<code>API_KEY_MISSING</code>');
        done();
      });
    });

    it('places second highest priority on the format query param', function(done) {
      var options = { headers: { 'Accept': 'application/json' } };
      request.get('http://localhost:9080/hello?format=xml', options, function(error, response, body) {
        response.headers['content-type'].should.contain('application/xml');
        body.should.include('<code>API_KEY_MISSING</code>');
        done();
      });
    });

    it('places third highest priority on content negotiation', function(done) {
      var options = { headers: { 'Accept': 'application/json;q=0.5,application/xml;q=0.9' } };
      request.get('http://localhost:9080/hello', options, function(error, response, body) {
        response.headers['content-type'].should.contain('application/xml');
        body.should.include('<code>API_KEY_MISSING</code>');
        done();
      });
    });

    it('defaults to JSON when no format is detected', function(done) {
      request.get('http://localhost:9080/hello', function(error, response, body) {
        response.headers['content-type'].should.contain('application/json');
        var data = JSON.parse(body);
        data.error.code.should.eql('API_KEY_MISSING');
        done();
      });
    });

    it('defaults to JSON when an unsupoorted format is detected', function(done) {
      request.get('http://localhost:9080/hello.mov', function(error, response, body) {
        response.headers['content-type'].should.contain('application/json');
        var data = JSON.parse(body);
        data.error.code.should.eql('API_KEY_MISSING');
        done();
      });
    });

    it('defaults to JSON when an unknown format is detected', function(done) {
      request.get('http://localhost:9080/hello.zzz', function(error, response, body) {
        response.headers['content-type'].should.contain('application/json');
        var data = JSON.parse(body);
        data.error.code.should.eql('API_KEY_MISSING');
        done();
      });
    });

    it('uses the path extension even if the url contains invalid query params', function(done) {
      var options = { headers: { 'Accept': 'application/json' } };
      request.get('http://localhost:9080/hello.xml?format=json&test=test&url=%ED%A1%BC', options, function(error, response, body) {
        response.headers['content-type'].should.contain('application/xml');
        body.should.include('<code>API_KEY_MISSING</code>');
        done();
      });
    });

    it('gracefully handles query param encoding, format[]=xml', function(done) {
      request.get('http://localhost:9080/hello?format[]=xml', function(error, response, body) {
        response.headers['content-type'].should.contain('application/json');
        var data = JSON.parse(body);
        data.error.code.should.eql('API_KEY_MISSING');
        done();
      });
    });

    it('gracefully handles query param encoding, format=xml&format=csv', function(done) {
      request.get('http://localhost:9080/hello?format=xml&format=csv', function(error, response, body) {
        response.headers['content-type'].should.contain('application/xml');
        body.should.include('<code>API_KEY_MISSING</code>');
        done();
      });
    });

    it('gracefully handles query params encoding, format[key]=value', function(done) {
      request.get('http://localhost:9080/hello?format[key]=value', function(error, response, body) {
        response.headers['content-type'].should.contain('application/json');
        var data = JSON.parse(body);
        data.error.code.should.eql('API_KEY_MISSING');
        done();
      });
    });

    it('gracefully handles query params encoding, format[]=', function(done) {
      request.get('http://localhost:9080/hello?format[]=', function(error, response, body) {
        response.headers['content-type'].should.contain('application/json');
        var data = JSON.parse(body);
        data.error.code.should.eql('API_KEY_MISSING');
        done();
      });
    });

    describe('content negotiation', function() {
      it('supports application/json', function(done) {
        var options = { headers: { 'Accept': 'application/json' } };
        request.get('http://localhost:9080/hello', options, function(error, response, body) {
          should.not.exist(error);
          response.headers['content-type'].should.contain('application/json');
          var data = JSON.parse(body);
          data.error.code.should.eql('API_KEY_MISSING');
          done();
        });
      });

      it('supports application/xml', function(done) {
        var options = { headers: { 'Accept': 'application/xml' } };
        request.get('http://localhost:9080/hello', options, function(error, response, body) {
          should.not.exist(error);
          response.headers['content-type'].should.contain('application/xml');
          xml2js.parseString(body, function(error, data) {
            data.response.error[0].code[0].should.eql('API_KEY_MISSING');
            done();
          });
        });
      });

      it('supports text/xml', function(done) {
        var options = { headers: { 'Accept': 'text/xml' } };
        request.get('http://localhost:9080/hello', options, function(error, response, body) {
          should.not.exist(error);
          response.headers['content-type'].should.contain('text/xml');
          xml2js.parseString(body, function(error, data) {
            data.response.error[0].code[0].should.eql('API_KEY_MISSING');
            done();
          });
        });
      });

      it('supports text/csv', function(done) {
        var options = { headers: { 'Accept': 'text/csv' } };
        request.get('http://localhost:9080/hello', options, function(error, response, body) {
          should.not.exist(error);
          response.headers['content-type'].should.contain('text/csv');
          csv().from.string(body).to.array(function(data) {
            data[1][0].should.eql('API_KEY_MISSING');
            done();
          });
        });
      });

      it('supports text/html', function(done) {
        var options = { headers: { 'Accept': 'text/html' } };
        request.get('http://localhost:9080/hello', options, function(error, response, body) {
          should.not.exist(error);
          response.headers['content-type'].should.contain('text/html');
          xml2js.parseString(body, function(error, data) {
            should.not.exist(error);
            data.html.body[0].h1[0].should.eql('API_KEY_MISSING');
            done();
          });
        });
      });

      it('picks the type with the highest quality factor', function(done) {
        var options = { headers: { 'Accept': 'application/json;q=0.5, application/xml;q=0.4, */*;q=0.1, text/csv;q=0.8' } };
        request.get('http://localhost:9080/hello', options, function(error, response, body) {
          should.not.exist(error);
          response.headers['content-type'].should.contain('text/csv');
          csv().from.string(body).to.array(function(data) {
            data[1][0].should.eql('API_KEY_MISSING');
            done();
          });
        });
      });

      it('picks the first supported type for wildcards', function(done) {
        var options = { headers: { 'Accept': 'application/*;q=0.5, text/*;q=0.6' } };
        request.get('http://localhost:9080/hello', options, function(error, response, body) {
          should.not.exist(error);
          response.headers['content-type'].should.contain('text/xml');
          xml2js.parseString(body, function(error, data) {
            data.response.error[0].code[0].should.eql('API_KEY_MISSING');
            done();
          });
        });
      });

      it('picks the first type given when nothing else takes precendence', function(done) {
        var options = { headers: { 'Accept': 'text/csv, application/json;q=0.5, application/xml, */*;q=0.1' } };
        request.get('http://localhost:9080/hello', options, function(error, response, body) {
          should.not.exist(error);
          response.headers['content-type'].should.contain('text/csv');
          csv().from.string(body).to.array(function(data) {
            data[1][0].should.eql('API_KEY_MISSING');
            done();
          });
        });
      });

      it('returns json for unknown type', function(done) {
        var options = { headers: { 'Accept': 'text/foo' } };
        request.get('http://localhost:9080/hello', options, function(error, response, body) {
          should.not.exist(error);
          response.headers['content-type'].should.contain('application/json');
          var data = JSON.parse(body);
          data.error.code.should.eql('API_KEY_MISSING');
          done();
        });
      });

      it('returns json for wildcard type', function(done) {
        var options = { headers: { 'Accept': '*/*' } };
        request.get('http://localhost:9080/hello', options, function(error, response, body) {
          should.not.exist(error);
          response.headers['content-type'].should.contain('application/json');
          var data = JSON.parse(body);
          data.error.code.should.eql('API_KEY_MISSING');
          done();
        });
      });
    });
  });

  describe('data variables', function() {
    shared.runServer({
      apis: [
        {
          frontend_host: 'localhost',
          backend_host: 'example.com',
          url_matches: [
            {
              frontend_prefix: '/',
              backend_prefix: '/',
            }
          ],
          settings: {
            error_data: {
              api_key_missing: {
                embedded: 'base_url: {{base_url}} signup_url: {{signup_url}} contact_url: {{contact_url}}',
                embedded_legacy: 'baseUrl: {{baseUrl}} signupUrl: {{signupUrl}} contactUrl: {{contactUrl}}',
              },
            },
            error_templates: {
              json: '{' +
                '"base_url": {{base_url}},' +
                '"baseUrl": {{baseUrl}},' +
                '"signup_url": {{signup_url}},' +
                '"signupUrl": {{signupUrl}},' +
                '"contact_url": {{contact_url}},' +
                '"contactUrl": {{contactUrl}},' +
                '"embedded": {{embedded}},' +
                '"embedded_legacy": {{embedded_legacy}} ' +
              '}',
            },
          },
        },
      ],
    });

    it('substitutes the base_url variable', function(done) {
      request.get('http://localhost:9333/base_url.json', function(error, response, body) {
        var data = JSON.parse(body);
        data.base_url.should.eql('http://localhost:9333');
        done();
      });
    });

    it('substitutes the baseUrl variable', function(done) {
<<<<<<< HEAD
      Factory.create('api_user', { disabled_at: new Date() }, function(user) {
        request.get('http://localhost:9080/hello.json?api_key=' + user.api_key, function(error, response, body) {
          response.headers['content-type'].should.contain('application/json');
          var data = JSON.parse(body);
          data.error.message.should.include(' http://localhost:9080/contact ');
          done();
        });
=======
      request.get('http://localhost:9333/baseUrl.json', function(error, response, body) {
        var data = JSON.parse(body);
        data.baseUrl.should.eql('http://localhost:9333');
        done();
      });
    });

    it('substitutes the signup_url variable', function(done) {
      request.get('http://localhost:9333/signup_url.json', function(error, response, body) {
        var data = JSON.parse(body);
        data.signup_url.should.eql('http://localhost:9333');
        done();
      });
    });

    it('substitutes the signupUrl variable', function(done) {
      request.get('http://localhost:9333/signupUrl.json', function(error, response, body) {
        var data = JSON.parse(body);
        data.signupUrl.should.eql('http://localhost:9333');
        done();
      });
    });

    it('substitutes the contact_url variable', function(done) {
      request.get('http://localhost:9333/contact_url.json', function(error, response, body) {
        var data = JSON.parse(body);
        data.contact_url.should.eql('http://localhost:9333/contact/');
        done();
      });
    });

    it('substitutes the contactUrl variable', function(done) {
      request.get('http://localhost:9333/contactUrl.json', function(error, response, body) {
        var data = JSON.parse(body);
        data.contactUrl.should.eql('http://localhost:9333/contact/');
        done();
      });
    });

    it('substitutes variables embedded inside of other variables', function(done) {
      request.get('http://localhost:9333/embedded.json', function(error, response, body) {
        var data = JSON.parse(body);
        data.embedded.should.eql('base_url: http://localhost:9333 signup_url: http://localhost:9333 contact_url: http://localhost:9333/contact/');
        done();
      });
    });

    it('substitutes legacy camel case variables embedded inside of other variables', function(done) {
      request.get('http://localhost:9333/embedded_legacy.json', function(error, response, body) {
        var data = JSON.parse(body);
        data.embedded_legacy.should.eql('baseUrl: http://localhost:9333 signupUrl: http://localhost:9333 contactUrl: http://localhost:9333/contact/');
        done();
>>>>>>> d4964b00
      });
    });
  });

  describe('format validation', function() {
    shared.runServer({
      apiSettings: {
        error_templates: {
          json: '\n\n{ "code": {{code}} }\n\n',
          xml: '\n\n   <?xml version="1.0" encoding="UTF-8"?><code>{{code}}</code>\n\n   ',
        },
      },
    });

    it('returns valid json', function(done) {
      request.get('http://localhost:9080/hello.json?format=json', function(error, response, body) {
        response.headers['content-type'].should.contain('application/json');

        var validate = function() {
          JSON.parse(body);
        };

        validate.should.not.throw(Error);
        done();
      });
    });

    it('returns valid xml', function(done) {
      request.get('http://localhost:9080/hello.xml?format=json', function(error, response, body) {
        response.headers['content-type'].should.contain('application/xml');

        var validate = function() {
          xml2js.parseString(body, { trim: false, strict: true });
        };

        validate.should.not.throw(Error);
        done();
      });
    });

    it('strips leading and trailing whitespace from template', function(done) {
      request.get('http://localhost:9080/hello.xml?format=json', function(error, response, body) {
        response.headers['content-type'].should.contain('application/xml');

        body.should.eql('<?xml version="1.0" encoding="UTF-8"?><code>API_KEY_MISSING</code>');
        done();
      });
    });
  });

  describe('api specific templates', function() {
    var escapeTest = '\'"&><,\\';
    shared.runServer({
      apis: [
        {
          frontend_host: 'localhost',
          backend_host: 'example.com',
          url_matches: [
            {
              frontend_prefix: '/custom/',
              backend_prefix: '/custom/',
            }
          ],
          settings: {
            error_templates: {
              json: '{ "code": {{code}}, "message": {{message}}, "custom": "custom hello", "newvar": {{newvar}}, "escape_test": {{escape_test}} }',
              csv: '{{code}},{{escape_test}}',
              xml: '<?xml version="1.0" encoding="UTF-8"?><escape-test>{{escape_test}}</escape-test>',
              html: '<html><body><h1>{{escape_test}}</h1></body></html>',
            },
            error_data: {
              api_key_missing: {
                newvar: 'foo',
                message: 'new message',
                escape_test: escapeTest,
              },
            },
          },
        },
        {
          frontend_host: 'localhost',
          backend_host: 'example.com',
          url_matches: [
            {
              frontend_prefix: '/empty/',
              backend_prefix: '/empty/',
            }
          ],
          settings: {
            error_templates: {},
            error_data: {},
          },
        },
        {
          frontend_host: 'localhost',
          backend_host: 'example.com',
          url_matches: [
            {
              frontend_prefix: '/',
              backend_prefix: '/',
            }
          ],
        },
      ],
    });

    it('returns custom error templates', function(done) {
      request.get('http://localhost:9080/custom/hello.json', function(error, response, body) {
        response.headers['content-type'].should.contain('application/json');
        var data = JSON.parse(body);
        data.custom.should.eql('custom hello');
        done();
      });
    });

    it('allows new variables to be set while still inheriting default variables', function(done) {
      request.get('http://localhost:9080/custom/hello.json', function(error, response, body) {
        response.headers['content-type'].should.contain('application/json');
        var data = JSON.parse(body);
        data.newvar.should.eql('foo');
        data.message.should.eql('new message');
        data.code.should.eql('API_KEY_MISSING');
        done();
      });
    });

    it('properly escapes json values', function(done) {
      request.get('http://localhost:9080/custom/hello.json', function(error, response, body) {
        response.headers['content-type'].should.contain('application/json');
        should.not.exist(error);
        var data = JSON.parse(body);
        data.escape_test.should.eql(escapeTest);
        done();
      });
    });

    it('properly escapes xml values', function(done) {
      request.get('http://localhost:9080/custom/hello.xml', function(error, response, body) {
        should.not.exist(error);
        response.headers['content-type'].should.contain('application/xml');
        xml2js.parseString(body, function(error, data) {
          should.not.exist(error);
          data['escape-test'].should.eql(escapeTest);
          done();
        });
      });
    });

    it('properly escapes csv values', function(done) {
      request.get('http://localhost:9080/custom/hello.csv', function(error, response, body) {
        should.not.exist(error);
        response.headers['content-type'].should.contain('text/csv');
        csv().from.string(body).to.array(function(data) {
          data[0][1].should.eql(escapeTest);
          done();
        });
      });
    });

    it('properly escapes html values', function(done) {
      request.get('http://localhost:9080/custom/hello.html', function(error, response, body) {
        should.not.exist(error);
        response.headers['content-type'].should.contain('text/html');
        xml2js.parseString(body, function(error, data) {
          should.not.exist(error);
          data.html.body[0].h1[0].should.eql(escapeTest);
          done();
        });
      });
    });

    it('uses the default error templates if custom error templates and data are set to an empty object', function(done) {
      request.get('http://localhost:9080/empty/hello.json', function(error, response, body) {
        response.headers['content-type'].should.contain('application/json');
        var data = JSON.parse(body);
        Object.keys(data).should.eql(['error']);
        Object.keys(data.error).sort().should.eql(['code', 'message']);
        data.error.code.should.eql('API_KEY_MISSING');
        done();
      });
    });

    it('uses the default error templates if not specified', function(done) {
      request.get('http://localhost:9080/hello.json', function(error, response, body) {
        response.headers['content-type'].should.contain('application/json');
        var data = JSON.parse(body);
        Object.keys(data).should.eql(['error']);
        Object.keys(data.error).sort().should.eql(['code', 'message']);
        data.error.code.should.eql('API_KEY_MISSING');
        done();
      });
    });
  });

  describe('invalid data', function() {
    shared.runServer({
      apis: [
        {
          frontend_host: 'localhost',
          backend_host: 'example.com',
          url_matches: [
            {
              frontend_prefix: '/',
              backend_prefix: '/',
            }
          ],
          settings: {
            error_data: {
              api_key_missing: 'Foo',
              api_key_invalid: 9,
              api_key_unauthorized: ['foo'],
              api_key_disabled: null,
            },
          },
          sub_settings: [
            {
              http_method: 'any',
              regex: '^/private',
              settings: {
                required_roles: ['private'],
              },
            },
          ],
        },
      ],
    });

    it('returns internal error when error data is unexpectedly a string', function(done) {
      request.get('http://localhost:9080/hello.json', function(error, response, body) {
        response.statusCode.should.eql(500);
        response.headers['content-type'].should.contain('application/json');
        var data = JSON.parse(body);
        data.error.code.should.eql('INTERNAL_SERVER_ERROR');
        done();
      });
    });

    it('returns internal error when error data is unexpectedly a number', function(done) {
      request.get('http://localhost:9080/hello.json?api_key=invalid-key', function(error, response, body) {
        response.statusCode.should.eql(500);
        response.headers['content-type'].should.contain('application/json');
        var data = JSON.parse(body);
        data.error.code.should.eql('INTERNAL_SERVER_ERROR');
        done();
      });
    });

    it('returns internal error when error data is unexpectedly an array', function(done) {
      request.get('http://localhost:9080/private.json?api_key=' + this.apiKey, function(error, response, body) {
        response.statusCode.should.eql(500);
        response.headers['content-type'].should.contain('application/json');
        var data = JSON.parse(body);
        data.error.code.should.eql('INTERNAL_SERVER_ERROR');
        done();
      });
    });

    it('returns default error data when the error data is null', function(done) {
      Factory.create('api_user', { disabled_at: new Date() }, function(user) {
        request.get('http://localhost:9080/hello.json?api_key=' + user.api_key, function(error, response, body) {
          response.statusCode.should.eql(403);
          response.headers['content-type'].should.contain('application/json');
          var data = JSON.parse(body);
          data.error.code.should.eql('API_KEY_DISABLED');
          done();
        });
      });
    });
  });

  describe('invalid templates', function() {
    shared.runServer({
      apis: [
        {
          frontend_host: 'localhost',
          backend_host: 'example.com',
          url_matches: [
            {
              frontend_prefix: '/',
              backend_prefix: '/',
            }
          ],
          settings: {
            error_templates: {
              json: '{ "unknown": {{bogusvar}} }',
              xml: '<invalid>{{oops}</invalid>',
            },
            error_data: {
              api_key_missing: {
                newvar: 'foo',
                message: 'new message',
              },
            },
          },
        },
      ],
    });

    it('returns empty space when variables are undefined', function(done) {
      request.get('http://localhost:9080/hello.json', function(error, response, body) {
        response.headers['content-type'].should.contain('application/json');
        body.should.eql('{ "unknown":  }');
        done();
      });
    });

    it('doesn\'t die when there are parsing errors in the template', function(done) {
      request.get('http://localhost:9080/hello.xml', function(error, response, body) {
        response.statusCode.should.eql(500);
        response.headers['content-type'].should.contain('text/plain');
        body.should.eql('Internal Server Error');
        done();
      });
    });
  });
});<|MERGE_RESOLUTION|>--- conflicted
+++ resolved
@@ -275,15 +275,6 @@
     });
 
     it('substitutes the baseUrl variable', function(done) {
-<<<<<<< HEAD
-      Factory.create('api_user', { disabled_at: new Date() }, function(user) {
-        request.get('http://localhost:9080/hello.json?api_key=' + user.api_key, function(error, response, body) {
-          response.headers['content-type'].should.contain('application/json');
-          var data = JSON.parse(body);
-          data.error.message.should.include(' http://localhost:9080/contact ');
-          done();
-        });
-=======
       request.get('http://localhost:9333/baseUrl.json', function(error, response, body) {
         var data = JSON.parse(body);
         data.baseUrl.should.eql('http://localhost:9333');
@@ -336,7 +327,6 @@
         var data = JSON.parse(body);
         data.embedded_legacy.should.eql('baseUrl: http://localhost:9333 signupUrl: http://localhost:9333 contactUrl: http://localhost:9333/contact/');
         done();
->>>>>>> d4964b00
       });
     });
   });
