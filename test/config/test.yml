app_env: test
user:
group:
http_port: 9080
https_port: 9081
root_dir: /tmp/api-umbrella-test
etc_dir: /tmp/api-umbrella-test/etc
log_dir: /tmp/api-umbrella-test/var/log
run_dir: /tmp/api-umbrella-test/var/run
tmp_dir: /tmp/api-umbrella-test/var/tmp
db_dir: /tmp/api-umbrella-test/var/db
static_site:
  port: 13013
  build_dir: /tmp/api-umbrella-test/static_site_build
redis:
  port: 13000
heka:
  port: 13014
beanstalkd:
  port: 13005
dnsmasq:
  port: 13007
gatekeeper:
  starting_port: 13050
  target: "127.0.0.1:13010"
varnish:
  port: 13010
  backend:
    port: 13011
web:
  port: 13012
router:
  api_backends:
    port: 13011
  trusted_proxies:
    - 192.168.12.0/23
    - 10.10.10.10
  log_listener:
    port: 13006
supervisord:
  inet_http_server:
    port: 13004
mongodb:
  url: "mongodb://127.0.0.1:13090,127.0.0.1:13091/api_umbrella_test"
  embedded_server_config:
    net:
      port: 13001
elasticsearch:
  hosts:
    - "http://127.0.0.1:13002"
  embedded_server_config:
    http:
      port: 13002
    transport:
      tcp:
        port: 13003
unbound:
  port: 13100
  control_port: 13101
apis:
<<<<<<< HEAD
  # - _id: down
  #   frontend_host: localhost
  #   backend_host: localhost
  #   servers:
  #     - host: 127.0.0.1
  #       port: 9450
  #   url_matches:
  #     - frontend_prefix: /down
  #       backend_prefix: /down
  # - _id: keepalive9445
  #   frontend_host: localhost
  #   backend_host: localhost
  #   servers:
  #     - host: 127.0.0.1
  #       port: 9445
  #   url_matches:
  #     - frontend_prefix: /keepalive9445/
  #       backend_prefix: /keepalive9445/
  #   rate_limit_mode: unlimited
  # - _id: keepalive9446
  #   frontend_host: localhost
  #   backend_host: localhost
  #   servers:
  #     - host: 127.0.0.1
  #       port: 9446
  #   url_matches:
  #     - frontend_prefix: /keepalive9446/
  #       backend_prefix: /keepalive9446/
  #   rate_limit_mode: unlimited
  #   keepalive_connections: 2
  # - _id: keepalive9447
  #   frontend_host: localhost
  #   backend_host: localhost
  #   servers:
  #     - host: 127.0.0.1
  #       port: 9447
  #   url_matches:
  #     - frontend_prefix: /keepalive9447/
  #       backend_prefix: /keepalive9447/
  #   rate_limit_mode: unlimited
  # - _id: dns-ipv4
  #   frontend_host: localhost
  #   backend_host: localhost
  #   servers:
  #     - host: 127.0.0.1
  #       port: 9444
  #   url_matches:
  #     - frontend_prefix: /dns/ipv4/
  #       backend_prefix: /
  # - _id: dns-ipv6
  #   frontend_host: localhost
  #   backend_host: localhost
  #   servers:
  #     - host: "::1"
  #       port: 9444
  #   url_matches:
  #     - frontend_prefix: /dns/ipv6/
  #       backend_prefix: /
  # - _id: dns-localhost
  #   frontend_host: localhost
  #   backend_host: localhost
  #   servers:
  #     - host: localhost
  #       port: 9444
  #   url_matches:
  #     - frontend_prefix: /dns/localhost/
  #       backend_prefix: /
  # - _id: dns-valid-external-hostname
  #   frontend_host: localhost
  #   backend_host: httpbin.org
  #   servers:
  #     - host: httpbin.org
  #       port: 80
  #   url_matches:
  #     - frontend_prefix: /dns/valid-external-hostname/
  #       backend_prefix: /
  # - _id: dns-invalid-hostname
  #   frontend_host: localhost
  #   backend_host: invalid.ooga
  #   servers:
  #     - host: invalid.ooga
  #       port: 9444
  #   url_matches:
  #     - frontend_prefix: /dns/invalid-hostname/
  #       backend_prefix: /
  # - _id: dns-invalid-hostname-begins-resolving
  #   frontend_host: localhost
  #   backend_host: invalid-hostname-begins-resolving.ooga
  #   servers:
  #     - host: invalid-hostname-begins-resolving.ooga
  #       port: 9444
  #   url_matches:
  #     - frontend_prefix: /dns/invalid-hostname-begins-resolving/
  #       backend_prefix: /
  # - _id: dns-refresh-after-ttl-expires
  #   frontend_host: localhost
  #   backend_host: refresh-after-ttl-expires.ooga
  #   servers:
  #     - host: refresh-after-ttl-expires.ooga
  #       port: 9444
  #   url_matches:
  #     - frontend_prefix: /dns/refresh-after-ttl-expires/
  #       backend_prefix: /
  # - _id: dns-down-after-ttl-expires
  #   frontend_host: localhost
  #   backend_host: down-after-ttl-expires.ooga
  #   servers:
  #     - host: down-after-ttl-expires.ooga
  #       port: 9444
  #   url_matches:
  #     - frontend_prefix: /dns/down-after-ttl-expires/
  #       backend_prefix: /
  # - _id: dns-ongoing-changes
  #   frontend_host: localhost
  #   backend_host: ongoing-changes.ooga
  #   servers:
  #     - host: ongoing-changes.ooga
  #       port: 9444
  #   url_matches:
  #     - frontend_prefix: /dns/ongoing-changes/
  #       backend_prefix: /
  # - _id: dns-multiple-ips
  #   frontend_host: localhost
  #   backend_host: localhost
  #   servers:
  #     - host: multiple-ips.ooga
  #       port: 9444
  #   url_matches:
  #     - frontend_prefix: /dns/multiple-ips/
  #       backend_prefix: /
  # - _id: dns-no-drops-during-changes
  #   frontend_host: localhost
  #   backend_host: localhost
  #   servers:
  #     - host: no-drops-during-changes.ooga
  #       port: 9444
  #   url_matches:
  #     - frontend_prefix: /dns/no-drops-during-changes/
  #       backend_prefix: /
  # - _id: https-requirements-error
  #   frontend_host: "https.foo"
  #   backend_host: localhost
  #   servers:
  #     - host: localhost
  #       port: 9444
  #   url_matches:
  #     - frontend_prefix: /info/https/required_return_error/
  #       backend_prefix: /info/
  #   settings:
  #     require_https: required_return_error
  # - _id: https-requirements-redirect
  #   frontend_host: "https.foo"
  #   backend_host: localhost
  #   servers:
  #     - host: localhost
  #       port: 9444
  #   url_matches:
  #     - frontend_prefix: /info/https/required_return_redirect/
  #       backend_prefix: /info/
  #   settings:
  #     require_https: required_return_redirect
  # - _id: example
  #   frontend_host: localhost
  #   backend_host: localhost
  #   servers:
  #     - host: 127.0.0.1
  #       port: 9444
  #   url_matches:
  #     - frontend_prefix: /
  #       backend_prefix: /
  # - _id: with-apis-and-website-example
  #   frontend_host: with-apis-and-website.foo
  #   backend_host: localhost
  #   servers:
  #     - host: 127.0.0.1
  #       port: 9444
  #   url_matches:
  #     - frontend_prefix: /example/
  #       backend_prefix: /example/
  # - _id: with-apis-and-website-info
  #   frontend_host: with-apis-and-website.foo
  #   backend_host: localhost
  #   servers:
  #     - host: 127.0.0.1
  #       port: 9444
  #   url_matches:
  #     - frontend_prefix: /info/
  #       backend_prefix: /info/
  # - _id: with-apis-no-website
  #   frontend_host: with-apis-no-website.foo
  #   backend_host: localhost
  #   servers:
  #     - host: 127.0.0.1
  #       port: 9444
  #   url_matches:
  #     - frontend_prefix: /example2/
  #       backend_prefix: /example2/
  # - _id: wildcard-frontend-host
  #   frontend_host: "*"
  #   backend_host: localhost
  #   servers:
  #     - host: 127.0.0.1
  #       port: 9444
  #   url_matches:
  #     - frontend_prefix: /wildcard-info/
  #       backend_prefix: /info/
=======
  - _id: down
    frontend_host: localhost
    backend_host: localhost
    servers:
      - host: 127.0.0.1
        port: 9450
    url_matches:
      - frontend_prefix: /down
        backend_prefix: /down
  - _id: keepalive9445
    frontend_host: localhost
    backend_host: localhost
    servers:
      - host: 127.0.0.1
        port: 9445
    url_matches:
      - frontend_prefix: /keepalive9445/
        backend_prefix: /keepalive9445/
    rate_limit_mode: unlimited
  - _id: keepalive9446
    frontend_host: localhost
    backend_host: localhost
    servers:
      - host: 127.0.0.1
        port: 9446
    url_matches:
      - frontend_prefix: /keepalive9446/
        backend_prefix: /keepalive9446/
    rate_limit_mode: unlimited
    keepalive_connections: 2
  - _id: keepalive9447
    frontend_host: localhost
    backend_host: localhost
    servers:
      - host: 127.0.0.1
        port: 9447
    url_matches:
      - frontend_prefix: /keepalive9447/
        backend_prefix: /keepalive9447/
    rate_limit_mode: unlimited
  - _id: dns-ipv4
    frontend_host: localhost
    backend_host: localhost
    servers:
      - host: 127.0.0.1
        port: 9444
    url_matches:
      - frontend_prefix: /dns/ipv4/
        backend_prefix: /
  - _id: dns-ipv6
    frontend_host: localhost
    backend_host: localhost
    servers:
      - host: "::1"
        port: 9444
    url_matches:
      - frontend_prefix: /dns/ipv6/
        backend_prefix: /
  - _id: dns-localhost
    frontend_host: localhost
    backend_host: localhost
    servers:
      - host: localhost
        port: 9444
    url_matches:
      - frontend_prefix: /dns/localhost/
        backend_prefix: /
  - _id: dns-valid-external-hostname
    frontend_host: localhost
    backend_host: httpbin.org
    servers:
      - host: httpbin.org
        port: 80
    url_matches:
      - frontend_prefix: /dns/valid-external-hostname/
        backend_prefix: /
  - _id: dns-invalid-hostname
    frontend_host: localhost
    backend_host: invalid.ooga
    servers:
      - host: invalid.ooga
        port: 9444
    url_matches:
      - frontend_prefix: /dns/invalid-hostname/
        backend_prefix: /
  - _id: dns-invalid-hostname-begins-resolving
    frontend_host: localhost
    backend_host: invalid-hostname-begins-resolving.ooga
    servers:
      - host: invalid-hostname-begins-resolving.ooga
        port: 9444
    url_matches:
      - frontend_prefix: /dns/invalid-hostname-begins-resolving/
        backend_prefix: /
  - _id: dns-refresh-after-ttl-expires
    frontend_host: localhost
    backend_host: refresh-after-ttl-expires.ooga
    servers:
      - host: refresh-after-ttl-expires.ooga
        port: 9444
    url_matches:
      - frontend_prefix: /dns/refresh-after-ttl-expires/
        backend_prefix: /
  - _id: dns-down-after-ttl-expires
    frontend_host: localhost
    backend_host: down-after-ttl-expires.ooga
    servers:
      - host: down-after-ttl-expires.ooga
        port: 9444
    url_matches:
      - frontend_prefix: /dns/down-after-ttl-expires/
        backend_prefix: /
  - _id: dns-ongoing-changes
    frontend_host: localhost
    backend_host: ongoing-changes.ooga
    servers:
      - host: ongoing-changes.ooga
        port: 9444
    url_matches:
      - frontend_prefix: /dns/ongoing-changes/
        backend_prefix: /
  - _id: dns-multiple-ips
    frontend_host: localhost
    backend_host: localhost
    servers:
      - host: multiple-ips.ooga
        port: 9444
    url_matches:
      - frontend_prefix: /dns/multiple-ips/
        backend_prefix: /
  - _id: dns-no-drops-during-changes
    frontend_host: localhost
    backend_host: localhost
    servers:
      - host: no-drops-during-changes.ooga
        port: 9444
    url_matches:
      - frontend_prefix: /dns/no-drops-during-changes/
        backend_prefix: /
  - _id: https-requirements-error
    frontend_host: "https.foo"
    backend_host: localhost
    servers:
      - host: localhost
        port: 9444
    url_matches:
      - frontend_prefix: /info/https/required_return_error/
        backend_prefix: /info/
    settings:
      require_https: required_return_error
  - _id: https-requirements-redirect
    frontend_host: "https.foo"
    backend_host: localhost
    servers:
      - host: localhost
        port: 9444
    url_matches:
      - frontend_prefix: /info/https/required_return_redirect/
        backend_prefix: /info/
    settings:
      require_https: required_return_redirect
  - _id: example
    frontend_host: localhost
    backend_host: localhost
    servers:
      - host: 127.0.0.1
        port: 9444
    url_matches:
      - frontend_prefix: /
        backend_prefix: /
  - _id: with-apis-and-website-example
    frontend_host: with-apis-and-website.foo
    backend_host: localhost
    servers:
      - host: 127.0.0.1
        port: 9444
    url_matches:
      - frontend_prefix: /example/
        backend_prefix: /example/
  - _id: with-apis-and-website-info
    frontend_host: with-apis-and-website.foo
    backend_host: localhost
    servers:
      - host: 127.0.0.1
        port: 9444
    url_matches:
      - frontend_prefix: /info/
        backend_prefix: /info/
  - _id: with-apis-no-website
    frontend_host: with-apis-no-website.foo
    backend_host: localhost
    servers:
      - host: 127.0.0.1
        port: 9444
    url_matches:
      - frontend_prefix: /example2/
        backend_prefix: /example2/
  - _id: wildcard-subdomain-star-dot
    frontend_host: "*.wildcard-star-dot-subdomain.foo"
    backend_host: "*.wildcard-star-dot-replacement.foo"
    servers:
      - host: 127.0.0.1
        port: 9444
    url_matches:
      - frontend_prefix: /wildcard-star-dot-info/
        backend_prefix: /info/
  - _id: wildcard-subdomain-dot
    frontend_host: ".wildcard-dot-subdomain.foo"
    backend_host: ".wildcard-dot-replacement.foo"
    servers:
      - host: 127.0.0.1
        port: 9444
    url_matches:
      - frontend_prefix: /wildcard-dot-info/
        backend_prefix: /info/
  - _id: wildcard-frontend-host
    frontend_host: "*"
    backend_host: localhost
    servers:
      - host: 127.0.0.1
        port: 9444
    url_matches:
      - frontend_prefix: /wildcard-info/
        backend_prefix: /info/
>>>>>>> 81cb0cf5
website_backends:
  - _id: example
    frontend_host: with-apis-and-website.foo
    server_host: 127.0.0.1
    server_port: 9444
hosts:
  - hostname: default.foo
    default: true
    rewrites:
      - "^/admin/rewrite_me$ https://example.com/ permanent"
      - "^/hello/rewrite/(debian|el|ubuntu)/([\\d\\.]+)/(file[_-]([\\d\\.]+)-\\d+).*((\\.|_)(amd64|x86_64).(deb|rpm)) https://example.com/downloads/v$4/$3.$1$2$5? redirect"
      - "^/hello/rewrite https://example.com/something/ permanent"
  - hostname: withweb.foo
    enable_web_backend: true
  - hostname: withoutweb.foo
  - hostname: with-apis-and-website.foo
    rewrites:
      - "^/example/rewrite_me$ https://example.com/ permanent"
dns_resolver:
  minimum_ttl: 1
  reload_buffer_time: 1
apiSettings:
  require_https: optional
ban:
  response:
    status_code: 418
    delay: 1
    message: "You've been banned!"
  ips:
    - 7.4.2.2
    - 8.7.1.0/24
  user_agents:
    - "~*naughty"<|MERGE_RESOLUTION|>--- conflicted
+++ resolved
@@ -58,7 +58,6 @@
   port: 13100
   control_port: 13101
 apis:
-<<<<<<< HEAD
   # - _id: down
   #   frontend_host: localhost
   #   backend_host: localhost
@@ -256,6 +255,24 @@
   #   url_matches:
   #     - frontend_prefix: /example2/
   #       backend_prefix: /example2/
+  # - _id: wildcard-subdomain-star-dot
+  #   frontend_host: "*.wildcard-star-dot-subdomain.foo"
+  #   backend_host: "*.wildcard-star-dot-replacement.foo"
+  #   servers:
+  #     - host: 127.0.0.1
+  #       port: 9444
+  #   url_matches:
+  #     - frontend_prefix: /wildcard-star-dot-info/
+  #       backend_prefix: /info/
+  # - _id: wildcard-subdomain-dot
+  #   frontend_host: ".wildcard-dot-subdomain.foo"
+  #   backend_host: ".wildcard-dot-replacement.foo"
+  #   servers:
+  #     - host: 127.0.0.1
+  #       port: 9444
+  #   url_matches:
+  #     - frontend_prefix: /wildcard-dot-info/
+  #       backend_prefix: /info/
   # - _id: wildcard-frontend-host
   #   frontend_host: "*"
   #   backend_host: localhost
@@ -265,232 +282,6 @@
   #   url_matches:
   #     - frontend_prefix: /wildcard-info/
   #       backend_prefix: /info/
-=======
-  - _id: down
-    frontend_host: localhost
-    backend_host: localhost
-    servers:
-      - host: 127.0.0.1
-        port: 9450
-    url_matches:
-      - frontend_prefix: /down
-        backend_prefix: /down
-  - _id: keepalive9445
-    frontend_host: localhost
-    backend_host: localhost
-    servers:
-      - host: 127.0.0.1
-        port: 9445
-    url_matches:
-      - frontend_prefix: /keepalive9445/
-        backend_prefix: /keepalive9445/
-    rate_limit_mode: unlimited
-  - _id: keepalive9446
-    frontend_host: localhost
-    backend_host: localhost
-    servers:
-      - host: 127.0.0.1
-        port: 9446
-    url_matches:
-      - frontend_prefix: /keepalive9446/
-        backend_prefix: /keepalive9446/
-    rate_limit_mode: unlimited
-    keepalive_connections: 2
-  - _id: keepalive9447
-    frontend_host: localhost
-    backend_host: localhost
-    servers:
-      - host: 127.0.0.1
-        port: 9447
-    url_matches:
-      - frontend_prefix: /keepalive9447/
-        backend_prefix: /keepalive9447/
-    rate_limit_mode: unlimited
-  - _id: dns-ipv4
-    frontend_host: localhost
-    backend_host: localhost
-    servers:
-      - host: 127.0.0.1
-        port: 9444
-    url_matches:
-      - frontend_prefix: /dns/ipv4/
-        backend_prefix: /
-  - _id: dns-ipv6
-    frontend_host: localhost
-    backend_host: localhost
-    servers:
-      - host: "::1"
-        port: 9444
-    url_matches:
-      - frontend_prefix: /dns/ipv6/
-        backend_prefix: /
-  - _id: dns-localhost
-    frontend_host: localhost
-    backend_host: localhost
-    servers:
-      - host: localhost
-        port: 9444
-    url_matches:
-      - frontend_prefix: /dns/localhost/
-        backend_prefix: /
-  - _id: dns-valid-external-hostname
-    frontend_host: localhost
-    backend_host: httpbin.org
-    servers:
-      - host: httpbin.org
-        port: 80
-    url_matches:
-      - frontend_prefix: /dns/valid-external-hostname/
-        backend_prefix: /
-  - _id: dns-invalid-hostname
-    frontend_host: localhost
-    backend_host: invalid.ooga
-    servers:
-      - host: invalid.ooga
-        port: 9444
-    url_matches:
-      - frontend_prefix: /dns/invalid-hostname/
-        backend_prefix: /
-  - _id: dns-invalid-hostname-begins-resolving
-    frontend_host: localhost
-    backend_host: invalid-hostname-begins-resolving.ooga
-    servers:
-      - host: invalid-hostname-begins-resolving.ooga
-        port: 9444
-    url_matches:
-      - frontend_prefix: /dns/invalid-hostname-begins-resolving/
-        backend_prefix: /
-  - _id: dns-refresh-after-ttl-expires
-    frontend_host: localhost
-    backend_host: refresh-after-ttl-expires.ooga
-    servers:
-      - host: refresh-after-ttl-expires.ooga
-        port: 9444
-    url_matches:
-      - frontend_prefix: /dns/refresh-after-ttl-expires/
-        backend_prefix: /
-  - _id: dns-down-after-ttl-expires
-    frontend_host: localhost
-    backend_host: down-after-ttl-expires.ooga
-    servers:
-      - host: down-after-ttl-expires.ooga
-        port: 9444
-    url_matches:
-      - frontend_prefix: /dns/down-after-ttl-expires/
-        backend_prefix: /
-  - _id: dns-ongoing-changes
-    frontend_host: localhost
-    backend_host: ongoing-changes.ooga
-    servers:
-      - host: ongoing-changes.ooga
-        port: 9444
-    url_matches:
-      - frontend_prefix: /dns/ongoing-changes/
-        backend_prefix: /
-  - _id: dns-multiple-ips
-    frontend_host: localhost
-    backend_host: localhost
-    servers:
-      - host: multiple-ips.ooga
-        port: 9444
-    url_matches:
-      - frontend_prefix: /dns/multiple-ips/
-        backend_prefix: /
-  - _id: dns-no-drops-during-changes
-    frontend_host: localhost
-    backend_host: localhost
-    servers:
-      - host: no-drops-during-changes.ooga
-        port: 9444
-    url_matches:
-      - frontend_prefix: /dns/no-drops-during-changes/
-        backend_prefix: /
-  - _id: https-requirements-error
-    frontend_host: "https.foo"
-    backend_host: localhost
-    servers:
-      - host: localhost
-        port: 9444
-    url_matches:
-      - frontend_prefix: /info/https/required_return_error/
-        backend_prefix: /info/
-    settings:
-      require_https: required_return_error
-  - _id: https-requirements-redirect
-    frontend_host: "https.foo"
-    backend_host: localhost
-    servers:
-      - host: localhost
-        port: 9444
-    url_matches:
-      - frontend_prefix: /info/https/required_return_redirect/
-        backend_prefix: /info/
-    settings:
-      require_https: required_return_redirect
-  - _id: example
-    frontend_host: localhost
-    backend_host: localhost
-    servers:
-      - host: 127.0.0.1
-        port: 9444
-    url_matches:
-      - frontend_prefix: /
-        backend_prefix: /
-  - _id: with-apis-and-website-example
-    frontend_host: with-apis-and-website.foo
-    backend_host: localhost
-    servers:
-      - host: 127.0.0.1
-        port: 9444
-    url_matches:
-      - frontend_prefix: /example/
-        backend_prefix: /example/
-  - _id: with-apis-and-website-info
-    frontend_host: with-apis-and-website.foo
-    backend_host: localhost
-    servers:
-      - host: 127.0.0.1
-        port: 9444
-    url_matches:
-      - frontend_prefix: /info/
-        backend_prefix: /info/
-  - _id: with-apis-no-website
-    frontend_host: with-apis-no-website.foo
-    backend_host: localhost
-    servers:
-      - host: 127.0.0.1
-        port: 9444
-    url_matches:
-      - frontend_prefix: /example2/
-        backend_prefix: /example2/
-  - _id: wildcard-subdomain-star-dot
-    frontend_host: "*.wildcard-star-dot-subdomain.foo"
-    backend_host: "*.wildcard-star-dot-replacement.foo"
-    servers:
-      - host: 127.0.0.1
-        port: 9444
-    url_matches:
-      - frontend_prefix: /wildcard-star-dot-info/
-        backend_prefix: /info/
-  - _id: wildcard-subdomain-dot
-    frontend_host: ".wildcard-dot-subdomain.foo"
-    backend_host: ".wildcard-dot-replacement.foo"
-    servers:
-      - host: 127.0.0.1
-        port: 9444
-    url_matches:
-      - frontend_prefix: /wildcard-dot-info/
-        backend_prefix: /info/
-  - _id: wildcard-frontend-host
-    frontend_host: "*"
-    backend_host: localhost
-    servers:
-      - host: 127.0.0.1
-        port: 9444
-    url_matches:
-      - frontend_prefix: /wildcard-info/
-        backend_prefix: /info/
->>>>>>> 81cb0cf5
 website_backends:
   - _id: example
     frontend_host: with-apis-and-website.foo
