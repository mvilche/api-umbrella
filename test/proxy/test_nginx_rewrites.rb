require_relative "../test_helper"

class Test::Proxy::TestNginxRewrites < Minitest::Test
  include ApiUmbrellaTestHelpers::Setup

  def setup
    super
    setup_server
  end

  def test_basic_rewrites
    override_config({
      "hosts" => [
        {
          "hostname" => "default.foo",
          "default" => true,
          "rewrites" => [
            "^/#{unique_test_id}/hello/rewrite/(debian|el|ubuntu)/([\\d\\.]+)/(file[_-]([\\d\\.]+)-\\d+).*((\\.|_)(amd64|x86_64).(deb|rpm)) https://example.com/downloads/v$4/$3.$1$2$5? redirect",
            "^/#{unique_test_id}/hello/rewrite https://example.com/something/ permanent",
          ],
        },
        {
          "hostname" => "known.foo",
        },
      ],
    }, "--router") do
      # Basic rewrite
      response = Typhoeus.get("https://127.0.0.1:9081/#{unique_test_id}/hello/rewrite?foo=bar", http_options)
      assert_response_code(301, response)
      assert_equal("https://example.com/something/?foo=bar", response.headers["location"])

      # Advanced with replacements rewrite
      response = Typhoeus.get("https://127.0.0.1:9081/#{unique_test_id}/hello/rewrite/el/7/file-0.6.0-1.el7.x86_64.rpm?foo=bar", http_options)
      assert_response_code(302, response)
      assert_equal("https://example.com/downloads/v0.6.0/file-0.6.0-1.el7.x86_64.rpm", response.headers["location"])
    end
  end

  def test_default_host
    override_config({
      "hosts" => [
        {
          "hostname" => "default.foo",
          "default" => true,
          "rewrites" => [
            "^/#{unique_test_id}/hello/rewrite https://example.com/something/ permanent",
          ],
        },
        {
          "hostname" => "known.foo",
        },
      ],
    }, "--router") do
      # Known host without rewrites
      response = Typhoeus.get("https://127.0.0.1:9081/#{unique_test_id}/hello/rewrite?foo=bar", http_options.deep_merge({
        :headers => { "Host" => "default.foo" },
      }))
      assert_response_code(301, response)
      assert_equal("https://example.com/something/?foo=bar", response.headers["location"])

      # Known host without rewrites
      response = Typhoeus.get("https://127.0.0.1:9081/#{unique_test_id}/hello/rewrite?foo=bar", http_options.deep_merge({
        :headers => { "Host" => "known.foo" },
      }))
      assert_response_code(404, response)

      # Unknown host
      response = Typhoeus.get("https://127.0.0.1:9081/#{unique_test_id}/hello/rewrite?foo=bar", http_options.deep_merge({
        :headers => { "Host" => "unknown.foo" },
      }))
      assert_response_code(301, response)
      assert_equal("https://example.com/something/?foo=bar", response.headers["location"])
    end
  end

  def test_no_default_host
    override_config({
      "hosts" => [
        {
          "hostname" => "default.foo",
          "rewrites" => [
            "^/#{unique_test_id}/hello/rewrite https://example.com/something/ permanent",
          ],
        },
      ],
    }, "--router") do
      # Known host without rewrites
      response = Typhoeus.get("https://127.0.0.1:9081/#{unique_test_id}/hello/rewrite?foo=bar", http_options.deep_merge({
        :headers => { "Host" => "default.foo" },
      }))
      assert_response_code(301, response)
      assert_equal("https://example.com/something/?foo=bar", response.headers["location"])

      # Unknown host
      response = Typhoeus.get("https://127.0.0.1:9081/#{unique_test_id}/hello/rewrite?foo=bar", http_options.deep_merge({
        :headers => { "Host" => "unknown.foo" },
      }))
      assert_response_code(404, response)
    end
  end

  def test_precedence
    override_config({
      "apis" => [
        {
          "frontend_host" => "with-apis-and-website.foo",
          "backend_host" => "127.0.0.1",
          "servers" => [{ "host" => "127.0.0.1", "port" => 9444 }],
          "url_matches" => [{ "frontend_prefix" => "/#{unique_test_id}/api-example/", "backend_prefix" => "/hello/" }],
        },
      ],
      "website_backends" => [
        {
          "frontend_host" => "with-apis-and-website.foo",
          "server_host" => "127.0.0.1",
          "server_port" => 9444,
        },
      ],
      "hosts" => [
        {
          "hostname" => "with-apis-and-website.foo",
          "default" => true,
          "rewrites" => [
            "^/#{unique_test_id}/api-example/rewrite_me$ https://example.com/ permanent",
            "^/#{unique_test_id}/website-example/rewrite_me$ https://2.example.com/ permanent",
            "^/admin/rewrite_me$ https://3.example.com/ permanent",
            "^/admin/login/rewrite_me$ https://4.example.com/ permanent",
          ],
        },
      ],
    }, "--router") do
      http_opts = http_options.deep_merge({
        :headers => { "Host" => "with-apis-and-website.foo" },
      })

      # Rewrites match before API Backends.
      response = Typhoeus.get("https://127.0.0.1:9081/#{unique_test_id}/api-example/rewrite_me", http_opts)
      assert_response_code(301, response)
      assert_equal("https://example.com/", response.headers["location"])
      response = Typhoeus.get("https://127.0.0.1:9081/#{unique_test_id}/api-example/rewrite_me_just_kidding", http_opts)
      assert_response_code(200, response)
      assert_match("Hello World", response.body)

      # Rewrites match before Website Backends.
      response = Typhoeus.get("https://127.0.0.1:9081/#{unique_test_id}/website-example/rewrite_me", http_opts)
      assert_response_code(301, response)
      assert_equal("https://2.example.com/", response.headers["location"])
      response = Typhoeus.get("https://127.0.0.1:9081/#{unique_test_id}/website-example/rewrite_me_just_kidding", http_opts)
      assert_response_code(404, response)
      assert_match("Test 404 Not Found", response.body)

      # Rewrites match before the admin tool's static content.
      response = Typhoeus.get("https://127.0.0.1:9081/admin/rewrite_me", http_opts)
      assert_response_code(301, response)
      assert_equal("https://3.example.com/", response.headers["location"])
      response = Typhoeus.get("https://127.0.0.1:9081/admin/rewrite_me_just_kidding", http_opts)
      assert_response_code(404, response)
      assert_match("<center>API Umbrella</center>", response.body)
<<<<<<< HEAD
=======

      # Rewrites match before the admin tool's dynamic app.
      response = Typhoeus.get("https://127.0.0.1:9081/admin/login/rewrite_me", http_opts)
      assert_response_code(301, response)
      assert_equal("https://4.example.com/", response.headers["location"])
      response = Typhoeus.get("https://127.0.0.1:9081/admin/login/rewrite_me_just_kidding", http_opts)
      assert_response_code(404, response)
      assert_match("<center>API Umbrella</center>", response.body)
>>>>>>> 606f190e
    end
  end
end<|MERGE_RESOLUTION|>--- conflicted
+++ resolved
@@ -156,8 +156,6 @@
       response = Typhoeus.get("https://127.0.0.1:9081/admin/rewrite_me_just_kidding", http_opts)
       assert_response_code(404, response)
       assert_match("<center>API Umbrella</center>", response.body)
-<<<<<<< HEAD
-=======
 
       # Rewrites match before the admin tool's dynamic app.
       response = Typhoeus.get("https://127.0.0.1:9081/admin/login/rewrite_me", http_opts)
@@ -166,7 +164,6 @@
       response = Typhoeus.get("https://127.0.0.1:9081/admin/login/rewrite_me_just_kidding", http_opts)
       assert_response_code(404, response)
       assert_match("<center>API Umbrella</center>", response.body)
->>>>>>> 606f190e
     end
   end
 end