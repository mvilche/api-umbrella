--- conflicted
+++ resolved
@@ -51,15 +51,11 @@
       "request_method",
       "request_origin",
       "request_path",
-      "request_query",
       "request_referer",
       "request_scheme",
       "request_size",
-<<<<<<< HEAD
-=======
       "request_url",
       "request_url_query",
->>>>>>> 48709cae
       "request_user_agent",
       "request_user_agent_family",
       "request_user_agent_type",
@@ -98,24 +94,20 @@
     assert_equal("GET", record["request_method"])
     assert_equal("http://foo.example", record["request_origin"])
     assert_equal("/api/logging-example/foo/bar/", record["request_path"])
-    assert_equal("url1=#{param_url1}&url2=#{param_url2}&url3=#{param_url3}".downcase, record["request_query"])
     assert_equal("http://example.com", record["request_referer"])
     assert_equal("http", record["request_scheme"])
     assert_kind_of(Numeric, record["request_size"])
-<<<<<<< HEAD
-=======
     assert_equal(url, record["request_url"])
     assert_equal("url1=#{param_url1}&url2=#{param_url2}&url3=#{param_url3}", record["request_url_query"])
->>>>>>> 48709cae
     assert_equal("curl/7.37.1", record["request_user_agent"])
-    assert_equal("curl", record["request_user_agent_family"])
-    assert_equal("library", record["request_user_agent_type"])
+    assert_equal("cURL", record["request_user_agent_family"])
+    assert_equal("Library", record["request_user_agent_type"])
     # The backend responds with an age of 20. The actual age might higher than
     # the original response if the response happens right on the boundary of a
     # second or the proxy is congested and the response is delayed.
     assert_operator(record["response_age"], :>=, 20)
     assert_operator(record["response_age"], :<=, 40)
-    assert_equal("miss", record["response_cache"])
+    assert_equal("MISS", record["response_cache"])
     assert_equal("text/plain; charset=utf-8", record["response_content_type"])
     assert_equal("openresty", record["response_server"])
     assert_kind_of(Numeric, record["response_size"])
@@ -300,8 +292,8 @@
       cache_results[record["response_cache"]] += 1
     end
     assert_equal({
-      "miss" => 1,
-      "hit" => 2,
+      "MISS" => 1,
+      "HIT" => 2,
     }, cache_results)
   end
 
@@ -316,11 +308,7 @@
     record = wait_for_log(response)[:hit_source]
     assert_equal(403, record["response_status"])
     assert_logs_base_fields(record)
-<<<<<<< HEAD
-    assert_equal("invalid_key", record["api_key"])
-=======
     assert_equal("INVALID_KEY", record["api_key"])
->>>>>>> 48709cae
     assert_equal("api_key_invalid", record["gatekeeper_denied_code"])
     refute(record["user_email"])
     refute(record["user_id"])
@@ -356,11 +344,7 @@
 
     record = wait_for_log(response)[:hit_source]
     assert_equal("/api/hello", record["request_path"])
-<<<<<<< HEAD
-    assert_equal("long=#{long_value}"[0, 4000], record["request_query"])
-=======
     assert_equal("long=#{long_value}"[0, 4000], record["request_url_query"])
->>>>>>> 48709cae
   end
 
   # We may actually want to revisit this behavior and log these requests, but
@@ -403,13 +387,8 @@
 
     record = wait_for_log(response)[:hit_source]
     assert_operator(long_query.length, :>, 4000)
-<<<<<<< HEAD
-    assert_equal(4000, record["request_query"].length)
-    assert_equal(long_query[0, 4000], record["request_query"])
-=======
     assert_equal(4000, record["request_url_query"].length)
     assert_equal(long_query[0, 4000], record["request_url_query"])
->>>>>>> 48709cae
   end
 
   # Try to log a long version of all inputs to ensure the overall log message
@@ -449,13 +428,8 @@
 
       # Check the logged URL.
       assert_equal(long_host[0, 200], record["request_host"])
-<<<<<<< HEAD
-      assert_equal("/#{unique_test_id}/logging-long-response-headers/".downcase, record["request_path"])
-      assert_equal("long=#{long_value}"[0, 4000], record["request_query"])
-=======
       assert_equal("/#{unique_test_id}/logging-long-response-headers/", record["request_path"])
       assert_equal("long=#{long_value}"[0, 4000], record["request_url_query"])
->>>>>>> 48709cae
 
       # Ensure the long header values got truncated so we're not susceptible to
       # exceeding rsyslog's message buffers and we're also not storing an
@@ -473,11 +447,7 @@
     end
   end
 
-<<<<<<< HEAD
-  def test_normalizes_log_case_sensitivity
-=======
   def test_case_sensitivity
->>>>>>> 48709cae
     # Setup a backend to accept wildcard hosts so we can test an uppercase hostname.
     prepend_api_backends([
       {
@@ -506,40 +476,6 @@
 
       record = wait_for_log(response)[:hit_source]
 
-<<<<<<< HEAD
-      # Lowercases nearly everything.
-      assert_equal(self.api_key, record["api_key"])
-      assert_equal("text/plain", record["request_accept"])
-      assert_equal("gzip", record["request_accept_encoding"])
-      assert_equal("basic-auth-username-example", record["request_basic_auth_username"])
-      assert_equal("close", record["request_connection"])
-      assert_equal("application/x-www-form-urlencoded", record["request_content_type"])
-      assert_equal([
-        "0/foobar.example/",
-        "1/foobar.example/#{unique_test_id.downcase}/",
-        "2/foobar.example/#{unique_test_id.downcase}/logging-example/",
-        "3/foobar.example/#{unique_test_id.downcase}/logging-example/foo/",
-        "4/foobar.example/#{unique_test_id.downcase}/logging-example/foo/bar",
-      ], record["request_hierarchy"])
-      assert_equal("foobar.example", record["request_host"])
-      assert_equal("::ffff:8.8.8.8", record["request_ip"])
-      assert_equal("mountain view", record["request_ip_city"])
-      assert_equal("http://foo.example", record["request_origin"])
-      assert_equal("/#{unique_test_id.downcase}/logging-example/foo/bar/", record["request_path"])
-      assert_equal("url1=foo".downcase, record["request_query"])
-      assert_equal("http://example.com", record["request_referer"])
-      assert_equal("http", record["request_scheme"])
-      assert_equal("curl/7.37.1", record["request_user_agent"])
-      assert_equal("curl", record["request_user_agent_family"])
-      assert_equal("library", record["request_user_agent_type"])
-      assert_equal("miss", record["response_cache"])
-      assert_equal("text/plain; charset=utf-8", record["response_content_type"])
-
-      # The few fields uppercased.
-      assert_equal("GET", record["request_method"])
-      assert_equal("US", record["request_ip_country"])
-      assert_equal("CA", record["request_ip_region"])
-=======
       # Explicitly lowercased fields.
       assert_equal("foobar.example", record["request_host"])
       assert_equal("::ffff:8.8.8.8", record["request_ip"])
@@ -617,7 +553,6 @@
       record = wait_for_log(response)[:hit_source]
       assert_equal(api_id, record["api_backend_id"])
       assert_equal(url_match_id, record["api_backend_url_match_id"])
->>>>>>> 48709cae
     end
   end
 end