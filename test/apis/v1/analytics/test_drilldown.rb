--- conflicted
+++ resolved
@@ -587,13 +587,8 @@
   end
 
   def test_csv_download
-<<<<<<< HEAD
     FactoryBot.create_list(:log_item, 2, :request_at => Time.parse("2015-01-15T00:00:00Z").utc)
-    FactoryBot.create(:log_item, :request_host => "example.com", :request_at => Time.parse("2015-01-15T00:00:00Z").utc)
-=======
-    FactoryBot.create_list(:log_item, 2, :request_hierarchy => ["0/127.0.0.1/", "1/127.0.0.1/hello"], :request_at => Time.parse("2015-01-15T00:00:00Z").utc)
-    FactoryBot.create(:log_item, :request_hierarchy => ["0/example.com/", "1/example.com/hello/", "2/example.com/hello/foo"], :request_at => Time.parse("2015-01-15T00:00:00Z").utc)
->>>>>>> 62d4ce26
+    FactoryBot.create(:log_item, :request_host => "example.com", :request_path => "/hello/foo", :request_at => Time.parse("2015-01-15T00:00:00Z").utc)
     LogItem.refresh_indices!
 
     # Level 0 filter
