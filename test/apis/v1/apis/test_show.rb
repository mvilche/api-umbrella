require_relative "../../../test_helper"

class Test::Apis::V1::Apis::TestShow < Minitest::Test
  include ApiUmbrellaTestHelpers::AdminAuth
  include ApiUmbrellaTestHelpers::Setup
  parallelize_me!

  def setup
    super
    setup_server
  end

  def test_request_headers
    assert_headers_field(:headers)
  end

  def test_response_default_headers
    assert_headers_field(:default_response_headers)
  end

  def test_response_override_headers
    assert_headers_field(:override_response_headers)
  end

  def test_embedded_custom_rate_limit_object
<<<<<<< HEAD
    api = FactoryGirl.create(:api_backend, {
      :settings => FactoryGirl.build(:custom_rate_limit_api_backend_settings),
=======
    api = FactoryBot.create(:api, {
      :settings => FactoryBot.build(:custom_rate_limit_api_setting),
>>>>>>> 8f480d0a
    })
    response = Typhoeus.get("https://127.0.0.1:9081/api-umbrella/v1/apis/#{api.id}.json", http_options.deep_merge(admin_token))
    assert_response_code(200, response)

    data = MultiJson.load(response.body)
    assert_equal(1, data["api"]["settings"]["rate_limits"].length)
    rate_limit = data["api"]["settings"]["rate_limits"].first
    assert_equal([
      "id",
      "accuracy",
      "distributed",
      "duration",
      "limit",
      "limit_by",
      "response_headers",
    ].sort, rate_limit.keys.sort)
    assert_match(/\A[0-9a-f\-]{36}\z/, rate_limit["id"])
    assert_equal(5000, rate_limit["accuracy"])
    assert_equal(true, rate_limit["distributed"])
    assert_equal(60000, rate_limit["duration"])
    assert_equal(500, rate_limit["limit"])
    assert_equal("ip", rate_limit["limit_by"])
    assert_equal(true, rate_limit["response_headers"])
  end

  private

  def assert_headers_field(field)
    assert_headers_field_no_headers(field)
    assert_headers_field_single_header(field)
    assert_headers_field_multiple_headers(field)
  end

  def assert_headers_field_no_headers(field)
<<<<<<< HEAD
    api = FactoryGirl.create(:api_backend, {
      :settings => FactoryGirl.build(:api_backend_settings, {
=======
    api = FactoryBot.create(:api, {
      :settings => FactoryBot.attributes_for(:api_setting, {
>>>>>>> 8f480d0a
      }),
    })
    response = Typhoeus.get("https://127.0.0.1:9081/api-umbrella/v1/apis/#{api.id}.json", http_options.deep_merge(admin_token))
    assert_response_code(200, response)

    data = MultiJson.load(response.body)
    assert_equal("", data["api"]["settings"]["#{field}_string"])
    assert_equal([], data["api"]["settings"][field.to_s])
  end

  def assert_headers_field_single_header(field)
<<<<<<< HEAD
    api = FactoryGirl.create(:api_backend, {
      :settings => FactoryGirl.build(:api_backend_settings, {
        :"#{field}" => [
          FactoryGirl.build(:api_backend_http_header, { :key => "X-Add1", :value => "test1" }),
=======
    api = FactoryBot.create(:api, {
      :settings => FactoryBot.attributes_for(:api_setting, {
        :"#{field}" => [
          FactoryBot.attributes_for(:api_header, { :key => "X-Add1", :value => "test1" }),
>>>>>>> 8f480d0a
        ],
      }),
    })
    response = Typhoeus.get("https://127.0.0.1:9081/api-umbrella/v1/apis/#{api.id}.json", http_options.deep_merge(admin_token))
    assert_response_code(200, response)

    data = MultiJson.load(response.body)
    assert_equal("X-Add1: test1", data["api"]["settings"]["#{field}_string"])
    assert_kind_of(Array, data["api"]["settings"][field.to_s])
    assert_equal(1, data["api"]["settings"][field.to_s].length)
    assert_equal(["id", "key", "value"], data["api"]["settings"][field.to_s][0].keys.sort)
    assert_equal("X-Add1", data["api"]["settings"][field.to_s][0]["key"])
    assert_equal("test1", data["api"]["settings"][field.to_s][0]["value"])
  end

  def assert_headers_field_multiple_headers(field)
<<<<<<< HEAD
    api = FactoryGirl.create(:api_backend, {
      :settings => FactoryGirl.build(:api_backend_settings, {
        :"#{field}" => [
          FactoryGirl.build(:api_backend_http_header, { :key => "X-Add1", :value => "test1" }),
          FactoryGirl.build(:api_backend_http_header, { :key => "X-Add2", :value => "test2" }),
=======
    api = FactoryBot.create(:api, {
      :settings => FactoryBot.attributes_for(:api_setting, {
        :"#{field}" => [
          FactoryBot.attributes_for(:api_header, { :key => "X-Add1", :value => "test1" }),
          FactoryBot.attributes_for(:api_header, { :key => "X-Add2", :value => "test2" }),
>>>>>>> 8f480d0a
        ],
      }),
    })
    response = Typhoeus.get("https://127.0.0.1:9081/api-umbrella/v1/apis/#{api.id}.json", http_options.deep_merge(admin_token))
    assert_response_code(200, response)

    data = MultiJson.load(response.body)
    assert_equal("X-Add1: test1\nX-Add2: test2", data["api"]["settings"]["#{field}_string"])
    assert_kind_of(Array, data["api"]["settings"][field.to_s])
    assert_equal(2, data["api"]["settings"][field.to_s].length)
    assert_equal("X-Add1", data["api"]["settings"][field.to_s][0]["key"])
    assert_equal("test1", data["api"]["settings"][field.to_s][0]["value"])
    assert_equal("X-Add2", data["api"]["settings"][field.to_s][1]["key"])
    assert_equal("test2", data["api"]["settings"][field.to_s][1]["value"])
  end
end<|MERGE_RESOLUTION|>--- conflicted
+++ resolved
@@ -23,13 +23,8 @@
   end
 
   def test_embedded_custom_rate_limit_object
-<<<<<<< HEAD
-    api = FactoryGirl.create(:api_backend, {
-      :settings => FactoryGirl.build(:custom_rate_limit_api_backend_settings),
-=======
-    api = FactoryBot.create(:api, {
-      :settings => FactoryBot.build(:custom_rate_limit_api_setting),
->>>>>>> 8f480d0a
+    api = FactoryBot.create(:api_backend, {
+      :settings => FactoryBot.build(:custom_rate_limit_api_backend_settings),
     })
     response = Typhoeus.get("https://127.0.0.1:9081/api-umbrella/v1/apis/#{api.id}.json", http_options.deep_merge(admin_token))
     assert_response_code(200, response)
@@ -64,13 +59,8 @@
   end
 
   def assert_headers_field_no_headers(field)
-<<<<<<< HEAD
-    api = FactoryGirl.create(:api_backend, {
-      :settings => FactoryGirl.build(:api_backend_settings, {
-=======
-    api = FactoryBot.create(:api, {
-      :settings => FactoryBot.attributes_for(:api_setting, {
->>>>>>> 8f480d0a
+    api = FactoryBot.create(:api_backend, {
+      :settings => FactoryBot.build(:api_backend_settings, {
       }),
     })
     response = Typhoeus.get("https://127.0.0.1:9081/api-umbrella/v1/apis/#{api.id}.json", http_options.deep_merge(admin_token))
@@ -82,17 +72,10 @@
   end
 
   def assert_headers_field_single_header(field)
-<<<<<<< HEAD
-    api = FactoryGirl.create(:api_backend, {
-      :settings => FactoryGirl.build(:api_backend_settings, {
+    api = FactoryBot.create(:api_backend, {
+      :settings => FactoryBot.build(:api_backend_settings, {
         :"#{field}" => [
-          FactoryGirl.build(:api_backend_http_header, { :key => "X-Add1", :value => "test1" }),
-=======
-    api = FactoryBot.create(:api, {
-      :settings => FactoryBot.attributes_for(:api_setting, {
-        :"#{field}" => [
-          FactoryBot.attributes_for(:api_header, { :key => "X-Add1", :value => "test1" }),
->>>>>>> 8f480d0a
+          FactoryBot.build(:api_backend_http_header, { :key => "X-Add1", :value => "test1" }),
         ],
       }),
     })
@@ -109,19 +92,11 @@
   end
 
   def assert_headers_field_multiple_headers(field)
-<<<<<<< HEAD
-    api = FactoryGirl.create(:api_backend, {
-      :settings => FactoryGirl.build(:api_backend_settings, {
+    api = FactoryBot.create(:api_backend, {
+      :settings => FactoryBot.build(:api_backend_settings, {
         :"#{field}" => [
-          FactoryGirl.build(:api_backend_http_header, { :key => "X-Add1", :value => "test1" }),
-          FactoryGirl.build(:api_backend_http_header, { :key => "X-Add2", :value => "test2" }),
-=======
-    api = FactoryBot.create(:api, {
-      :settings => FactoryBot.attributes_for(:api_setting, {
-        :"#{field}" => [
-          FactoryBot.attributes_for(:api_header, { :key => "X-Add1", :value => "test1" }),
-          FactoryBot.attributes_for(:api_header, { :key => "X-Add2", :value => "test2" }),
->>>>>>> 8f480d0a
+          FactoryBot.build(:api_backend_http_header, { :key => "X-Add1", :value => "test1" }),
+          FactoryBot.build(:api_backend_http_header, { :key => "X-Add2", :value => "test2" }),
         ],
       }),
     })
