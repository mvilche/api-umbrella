require_relative "../../../test_helper"

class Test::Apis::V1::Apis::TestAdminPermissions < Minitest::Test
  include ApiUmbrellaTestHelpers::AdminAuth
  include ApiUmbrellaTestHelpers::AdminPermissions
  include ApiUmbrellaTestHelpers::Setup

  def setup
    super
    setup_server
  end

  def test_default_permissions_single_scope
    factory = :google_api_backend
    assert_default_admin_permissions(factory, :required_permissions => ["backend_manage"])
  end

  def test_multi_prefix_permitted_as_superuser
<<<<<<< HEAD
    factory = :google_extra_url_match_api_backend
    admin = FactoryGirl.create(:admin)
=======
    factory = :google_extra_url_match_api
    admin = FactoryBot.create(:admin)
>>>>>>> 8f480d0a
    assert_admin_permitted(factory, admin)
  end

  def test_multi_prefix_permitted_as_multi_prefix_admin
<<<<<<< HEAD
    factory = :google_extra_url_match_api_backend
    admin = FactoryGirl.create(:limited_admin, :groups => [
      FactoryGirl.create(:admin_group, :api_scopes => [
        ApiScope.find_or_create_by_instance!(FactoryGirl.build(:google_api_scope)),
        ApiScope.find_or_create_by_instance!(FactoryGirl.build(:extra_api_scope)),
=======
    factory = :google_extra_url_match_api
    admin = FactoryBot.create(:limited_admin, :groups => [
      FactoryBot.create(:admin_group, :api_scopes => [
        ApiScope.find_or_create_by_instance!(FactoryBot.build(:google_api_scope)),
        ApiScope.find_or_create_by_instance!(FactoryBot.build(:extra_api_scope)),
>>>>>>> 8f480d0a
      ]),
    ])
    assert_admin_permitted(factory, admin)
  end

  def test_multi_prefix_forbidden_as_single_prefix_admin
    factory = :google_extra_url_match_api_backend

    admin = FactoryBot.create(:limited_admin, :groups => [
      FactoryBot.create(:admin_group, :api_scopes => [
        ApiScope.find_or_create_by_instance!(FactoryBot.build(:google_api_scope)),
      ]),
    ])
    assert_admin_forbidden(factory, admin)

    admin = FactoryBot.create(:limited_admin, :groups => [
      FactoryBot.create(:admin_group, :api_scopes => [
        ApiScope.find_or_create_by_instance!(FactoryBot.build(:extra_api_scope)),
      ]),
    ])
    assert_admin_forbidden(factory, admin)
  end

  def test_invalid_no_prefix_permitted_as_superuser
<<<<<<< HEAD
    factory = :empty_url_matches_api_backend
    admin = FactoryGirl.create(:admin)
=======
    factory = :empty_url_matches_api
    admin = FactoryBot.create(:admin)
>>>>>>> 8f480d0a
    assert_admin_permitted(factory, admin, :invalid_record => true)
  end

  def test_invalid_no_prefix_forbidden_as_full_host_admin
<<<<<<< HEAD
    factory = :empty_url_matches_api_backend
    admin = FactoryGirl.create(:limited_admin, :groups => [
      FactoryGirl.create(:localhost_root_admin_group),
=======
    factory = :empty_url_matches_api
    admin = FactoryBot.create(:limited_admin, :groups => [
      FactoryBot.create(:localhost_root_admin_group),
>>>>>>> 8f480d0a
    ])
    assert_admin_forbidden(factory, admin)
  end

  def test_invalid_no_prefix_forbidden_as_prefix_admin
<<<<<<< HEAD
    factory = :empty_url_matches_api_backend
    admin = FactoryGirl.create(:limited_admin, :groups => [
      FactoryGirl.create(:google_admin_group),
=======
    factory = :empty_url_matches_api
    admin = FactoryBot.create(:limited_admin, :groups => [
      FactoryBot.create(:google_admin_group),
>>>>>>> 8f480d0a
    ])
    assert_admin_forbidden(factory, admin)
  end

  def test_forbids_updating_permitted_apis_with_unpermitted_values
<<<<<<< HEAD
    record = FactoryGirl.create(:google_api_backend)
    admin = FactoryGirl.create(:limited_admin, :groups => [FactoryGirl.create(:google_admin_group, :backend_manage_permission)])
=======
    record = FactoryBot.create(:google_api)
    admin = FactoryBot.create(:limited_admin, :groups => [FactoryBot.create(:google_admin_group, :backend_manage_permission)])
>>>>>>> 8f480d0a

    attributes = record.serializable_hash
    response = Typhoeus.put("https://127.0.0.1:9081/api-umbrella/v1/apis/#{record.id}.json", http_options.deep_merge(admin_token(admin)).deep_merge({
      :headers => { "Content-Type" => "application/json" },
      :body => MultiJson.dump(:api => attributes),
    }))
    assert_response_code(204, response)

    attributes["name"] += rand(999_999).to_s
<<<<<<< HEAD
    attributes["url_matches"] << FactoryGirl.attributes_for(:api_backend_url_match, :frontend_prefix => "/foo", :backend_prefix => "/")
=======
    attributes["url_matches"] << FactoryBot.attributes_for(:api_url_match, :frontend_prefix => "/foo", :backend_prefix => "/")
>>>>>>> 8f480d0a
    response = Typhoeus.put("https://127.0.0.1:9081/api-umbrella/v1/apis/#{record.id}.json", http_options.deep_merge(admin_token(admin)).deep_merge({
      :headers => { "Content-Type" => "application/json" },
      :body => MultiJson.dump(:api => attributes),
    }))
    assert_response_code(403, response)
    data = MultiJson.load(response.body)
    assert_equal(["errors"], data.keys)

    record = ApiBackend.find(record.id)
    refute_equal(attributes["name"], record.name)
    assert_equal(1, record.url_matches.length)
  end

  def test_forbids_updating_unpermitted_apis_with_permitted_values
<<<<<<< HEAD
    record = FactoryGirl.create(:api_backend, :url_matches => [
      FactoryGirl.build(:api_backend_url_match, :frontend_prefix => "/yahoo", :backend_prefix => "/"),
=======
    record = FactoryBot.create(:api, :url_matches => [
      FactoryBot.attributes_for(:api_url_match, :frontend_prefix => "/yahoo", :backend_prefix => "/"),
>>>>>>> 8f480d0a
    ])
    admin = FactoryBot.create(:google_admin)

    attributes = record.serializable_hash
    response = Typhoeus.put("https://127.0.0.1:9081/api-umbrella/v1/apis/#{record.id}.json", http_options.deep_merge(admin_token(admin)).deep_merge({
      :headers => { "Content-Type" => "application/json" },
      :body => MultiJson.dump(:api => attributes),
    }))
    assert_response_code(403, response)

    attributes["url_matches"][0]["frontend_prefix"] = "/google"
    response = Typhoeus.put("https://127.0.0.1:9081/api-umbrella/v1/apis/#{record.id}.json", http_options.deep_merge(admin_token(admin)).deep_merge({
      :headers => { "Content-Type" => "application/json" },
      :body => MultiJson.dump(:api => attributes),
    }))
    assert_response_code(403, response)
    data = MultiJson.load(response.body)
    assert_equal(["errors"], data.keys)

    record = ApiBackend.find(record.id)
    assert_equal("/yahoo", record.url_matches[0].frontend_prefix)
  end

  def test_returns_list_of_permitted_scopes_in_forbidden_error
    admin = FactoryBot.create(:limited_admin, :groups => [
      FactoryBot.create(:admin_group, :api_scopes => [
        ApiScope.find_or_create_by_instance!(FactoryBot.build(:api_scope, :path_prefix => "/a")),
        ApiScope.find_or_create_by_instance!(FactoryBot.build(:api_scope, :path_prefix => "/c")),
        ApiScope.find_or_create_by_instance!(FactoryBot.build(:api_scope, :path_prefix => "/b")),
      ]),
    ])

<<<<<<< HEAD
    attributes = FactoryGirl.attributes_for(:google_api_backend)
=======
    attributes = FactoryBot.attributes_for(:google_api)
>>>>>>> 8f480d0a
    response = Typhoeus.post("https://127.0.0.1:9081/api-umbrella/v1/apis.json", http_options.deep_merge(admin_token(admin)).deep_merge({
      :headers => { "Content-Type" => "application/json" },
      :body => MultiJson.dump(:api => attributes),
    }))
    assert_response_code(403, response)
    data = MultiJson.load(response.body)
    assert_equal([
      {
        "code" => "FORBIDDEN",
        "message" => "You are not authorized to perform this action. You are only authorized to perform actions for APIs in the following areas:\n\n- localhost/a\n- localhost/b\n- localhost/c\n\nContact your API Umbrella administrator if you need access to new APIs.",
      },
    ], data["errors"])
  end

  private

  def assert_admin_permitted(factory, admin, options = {})
    assert_admin_permitted_index(factory, admin)
    assert_admin_permitted_show(factory, admin)
    assert_admin_permitted_create(factory, admin, options)
    assert_admin_permitted_update(factory, admin, options)
    assert_admin_permitted_destroy(factory, admin)
  end

  def assert_admin_forbidden(factory, admin)
    assert_admin_forbidden_index(factory, admin)
    assert_admin_forbidden_show(factory, admin)
    assert_admin_forbidden_create(factory, admin)
    assert_admin_forbidden_update(factory, admin)
    assert_admin_forbidden_destroy(factory, admin)
  end

  def assert_admin_permitted_index(factory, admin)
    record = FactoryBot.create(factory)
    response = Typhoeus.get("https://127.0.0.1:9081/api-umbrella/v1/apis.json", http_options.deep_merge(admin_token(admin)))

    assert_response_code(200, response)
    data = MultiJson.load(response.body)
    record_ids = data["data"].map { |r| r["id"] }
    assert_includes(record_ids, record.id)
  end

  def assert_admin_forbidden_index(factory, admin)
    record = FactoryBot.create(factory)
    response = Typhoeus.get("https://127.0.0.1:9081/api-umbrella/v1/apis.json", http_options.deep_merge(admin_token(admin)))

    assert_response_code(200, response)
    data = MultiJson.load(response.body)
    record_ids = data["data"].map { |r| r["id"] }
    refute_includes(record_ids, record.id)
  end

  def assert_admin_permitted_show(factory, admin)
    record = FactoryBot.create(factory)
    response = Typhoeus.get("https://127.0.0.1:9081/api-umbrella/v1/apis/#{record.id}.json", http_options.deep_merge(admin_token(admin)))

    assert_response_code(200, response)
    data = MultiJson.load(response.body)
    assert_equal(["api"], data.keys)
  end

  def assert_admin_forbidden_show(factory, admin)
    record = FactoryBot.create(factory)
    response = Typhoeus.get("https://127.0.0.1:9081/api-umbrella/v1/apis/#{record.id}.json", http_options.deep_merge(admin_token(admin)))

    assert_response_code(403, response)
    data = MultiJson.load(response.body)
    assert_equal(["errors"], data.keys)
  end

  def assert_admin_permitted_create(factory, admin, options = {})
    attributes = FactoryBot.attributes_for(factory).deep_stringify_keys
    initial_count = active_count
    response = Typhoeus.post("https://127.0.0.1:9081/api-umbrella/v1/apis.json", http_options.deep_merge(admin_token(admin)).deep_merge({
      :headers => { "Content-Type" => "application/json" },
      :body => MultiJson.dump(:api => attributes),
    }))

    if(options[:invalid_record])
      assert_response_code(422, response)
      assert_equal(0, active_count - initial_count)
    else
      assert_response_code(201, response)
      data = MultiJson.load(response.body)
      refute_nil(data["api"]["name"])
      assert_equal(attributes["name"], data["api"]["name"])
      assert_equal(1, active_count - initial_count)
    end
  end

  def assert_admin_forbidden_create(factory, admin)
    attributes = FactoryBot.attributes_for(factory).deep_stringify_keys
    initial_count = active_count
    response = Typhoeus.post("https://127.0.0.1:9081/api-umbrella/v1/apis.json", http_options.deep_merge(admin_token(admin)).deep_merge({
      :headers => { "Content-Type" => "application/json" },
      :body => MultiJson.dump(:api => attributes),
    }))

    assert_response_code(403, response)
    data = MultiJson.load(response.body)
    assert_equal(["errors"], data.keys)
    assert_equal(0, active_count - initial_count)
  end

  def assert_admin_permitted_update(factory, admin, options = {})
    record = FactoryBot.create(factory)

    attributes = record.serializable_hash
    attributes["name"] += rand(999_999).to_s
    response = Typhoeus.put("https://127.0.0.1:9081/api-umbrella/v1/apis/#{record.id}.json", http_options.deep_merge(admin_token(admin)).deep_merge({
      :headers => { "Content-Type" => "application/json" },
      :body => MultiJson.dump(:api => attributes),
    }))

    if(options[:invalid_record])
      assert_response_code(422, response)
    else
      assert_response_code(204, response)
      record = ApiBackend.find(record.id)
      refute_nil(record.name)
      assert_equal(attributes["name"], record.name)
    end
  end

  def assert_admin_forbidden_update(factory, admin)
    record = FactoryBot.create(factory)

    attributes = record.serializable_hash
    attributes["name"] += rand(999_999).to_s
    response = Typhoeus.put("https://127.0.0.1:9081/api-umbrella/v1/apis/#{record.id}.json", http_options.deep_merge(admin_token(admin)).deep_merge({
      :headers => { "Content-Type" => "application/json" },
      :body => MultiJson.dump(:api => attributes),
    }))

    assert_response_code(403, response)
    data = MultiJson.load(response.body)
    assert_equal(["errors"], data.keys)

    record = ApiBackend.find(record.id)
    refute_nil(record.name)
    refute_equal(attributes["name"], record.name)
  end

  def assert_admin_permitted_destroy(factory, admin)
    record = FactoryBot.create(factory)
    initial_count = active_count
    response = Typhoeus.delete("https://127.0.0.1:9081/api-umbrella/v1/apis/#{record.id}.json", http_options.deep_merge(admin_token(admin)))
    assert_response_code(204, response)
    assert_equal(-1, active_count - initial_count)
  end

  def assert_admin_forbidden_destroy(factory, admin)
    record = FactoryBot.create(factory)
    initial_count = active_count
    response = Typhoeus.delete("https://127.0.0.1:9081/api-umbrella/v1/apis/#{record.id}.json", http_options.deep_merge(admin_token(admin)))
    assert_response_code(403, response)
    data = MultiJson.load(response.body)
    assert_equal(["errors"], data.keys)
    assert_equal(0, active_count - initial_count)
  end

  def active_count
    ApiBackend.count
  end
end<|MERGE_RESOLUTION|>--- conflicted
+++ resolved
@@ -16,30 +16,17 @@
   end
 
   def test_multi_prefix_permitted_as_superuser
-<<<<<<< HEAD
     factory = :google_extra_url_match_api_backend
-    admin = FactoryGirl.create(:admin)
-=======
-    factory = :google_extra_url_match_api
     admin = FactoryBot.create(:admin)
->>>>>>> 8f480d0a
     assert_admin_permitted(factory, admin)
   end
 
   def test_multi_prefix_permitted_as_multi_prefix_admin
-<<<<<<< HEAD
     factory = :google_extra_url_match_api_backend
-    admin = FactoryGirl.create(:limited_admin, :groups => [
-      FactoryGirl.create(:admin_group, :api_scopes => [
-        ApiScope.find_or_create_by_instance!(FactoryGirl.build(:google_api_scope)),
-        ApiScope.find_or_create_by_instance!(FactoryGirl.build(:extra_api_scope)),
-=======
-    factory = :google_extra_url_match_api
     admin = FactoryBot.create(:limited_admin, :groups => [
       FactoryBot.create(:admin_group, :api_scopes => [
         ApiScope.find_or_create_by_instance!(FactoryBot.build(:google_api_scope)),
         ApiScope.find_or_create_by_instance!(FactoryBot.build(:extra_api_scope)),
->>>>>>> 8f480d0a
       ]),
     ])
     assert_admin_permitted(factory, admin)
@@ -64,52 +51,30 @@
   end
 
   def test_invalid_no_prefix_permitted_as_superuser
-<<<<<<< HEAD
     factory = :empty_url_matches_api_backend
-    admin = FactoryGirl.create(:admin)
-=======
-    factory = :empty_url_matches_api
     admin = FactoryBot.create(:admin)
->>>>>>> 8f480d0a
     assert_admin_permitted(factory, admin, :invalid_record => true)
   end
 
   def test_invalid_no_prefix_forbidden_as_full_host_admin
-<<<<<<< HEAD
     factory = :empty_url_matches_api_backend
-    admin = FactoryGirl.create(:limited_admin, :groups => [
-      FactoryGirl.create(:localhost_root_admin_group),
-=======
-    factory = :empty_url_matches_api
     admin = FactoryBot.create(:limited_admin, :groups => [
       FactoryBot.create(:localhost_root_admin_group),
->>>>>>> 8f480d0a
     ])
     assert_admin_forbidden(factory, admin)
   end
 
   def test_invalid_no_prefix_forbidden_as_prefix_admin
-<<<<<<< HEAD
     factory = :empty_url_matches_api_backend
-    admin = FactoryGirl.create(:limited_admin, :groups => [
-      FactoryGirl.create(:google_admin_group),
-=======
-    factory = :empty_url_matches_api
     admin = FactoryBot.create(:limited_admin, :groups => [
       FactoryBot.create(:google_admin_group),
->>>>>>> 8f480d0a
     ])
     assert_admin_forbidden(factory, admin)
   end
 
   def test_forbids_updating_permitted_apis_with_unpermitted_values
-<<<<<<< HEAD
-    record = FactoryGirl.create(:google_api_backend)
-    admin = FactoryGirl.create(:limited_admin, :groups => [FactoryGirl.create(:google_admin_group, :backend_manage_permission)])
-=======
-    record = FactoryBot.create(:google_api)
+    record = FactoryBot.create(:google_api_backend)
     admin = FactoryBot.create(:limited_admin, :groups => [FactoryBot.create(:google_admin_group, :backend_manage_permission)])
->>>>>>> 8f480d0a
 
     attributes = record.serializable_hash
     response = Typhoeus.put("https://127.0.0.1:9081/api-umbrella/v1/apis/#{record.id}.json", http_options.deep_merge(admin_token(admin)).deep_merge({
@@ -119,11 +84,7 @@
     assert_response_code(204, response)
 
     attributes["name"] += rand(999_999).to_s
-<<<<<<< HEAD
-    attributes["url_matches"] << FactoryGirl.attributes_for(:api_backend_url_match, :frontend_prefix => "/foo", :backend_prefix => "/")
-=======
-    attributes["url_matches"] << FactoryBot.attributes_for(:api_url_match, :frontend_prefix => "/foo", :backend_prefix => "/")
->>>>>>> 8f480d0a
+    attributes["url_matches"] << FactoryBot.attributes_for(:api_backend_url_match, :frontend_prefix => "/foo", :backend_prefix => "/")
     response = Typhoeus.put("https://127.0.0.1:9081/api-umbrella/v1/apis/#{record.id}.json", http_options.deep_merge(admin_token(admin)).deep_merge({
       :headers => { "Content-Type" => "application/json" },
       :body => MultiJson.dump(:api => attributes),
@@ -138,13 +99,8 @@
   end
 
   def test_forbids_updating_unpermitted_apis_with_permitted_values
-<<<<<<< HEAD
-    record = FactoryGirl.create(:api_backend, :url_matches => [
-      FactoryGirl.build(:api_backend_url_match, :frontend_prefix => "/yahoo", :backend_prefix => "/"),
-=======
-    record = FactoryBot.create(:api, :url_matches => [
-      FactoryBot.attributes_for(:api_url_match, :frontend_prefix => "/yahoo", :backend_prefix => "/"),
->>>>>>> 8f480d0a
+    record = FactoryBot.create(:api_backend, :url_matches => [
+      FactoryBot.build(:api_backend_url_match, :frontend_prefix => "/yahoo", :backend_prefix => "/"),
     ])
     admin = FactoryBot.create(:google_admin)
 
@@ -177,11 +133,7 @@
       ]),
     ])
 
-<<<<<<< HEAD
-    attributes = FactoryGirl.attributes_for(:google_api_backend)
-=======
-    attributes = FactoryBot.attributes_for(:google_api)
->>>>>>> 8f480d0a
+    attributes = FactoryBot.attributes_for(:google_api_backend)
     response = Typhoeus.post("https://127.0.0.1:9081/api-umbrella/v1/apis.json", http_options.deep_merge(admin_token(admin)).deep_merge({
       :headers => { "Content-Type" => "application/json" },
       :body => MultiJson.dump(:api => attributes),
