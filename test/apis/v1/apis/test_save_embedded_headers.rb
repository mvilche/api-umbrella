require_relative "../../../test_helper"

class Test::Apis::V1::Apis::TestSaveEmbeddedHeaders < Minitest::Test
  include ApiUmbrellaTestHelpers::AdminAuth
  include ApiUmbrellaTestHelpers::Setup
  parallelize_me!

  def setup
    super
    setup_server
  end

  [:headers, :default_response_headers, :override_response_headers].each do |field|
    [:create, :update, :update_clears_existing_headers].each do |action|
      define_method("test_#{field}_#{action}_string_null") do
        assert_string_field_null(action, field)
      end

      define_method("test_#{field}_#{action}_string_empty") do
        assert_string_field_empty_string(action, field)
      end

      define_method("test_#{field}_#{action}_string_single") do
        assert_string_field_parses_single_header(action, field)
      end

      define_method("test_#{field}_#{action}_string_multiple") do
        assert_string_field_parses_multiple_headers(action, field)
      end

      define_method("test_#{field}_#{action}_string_extra_whitespace") do
        assert_string_field_strips_extra_whitespace(action, field)
      end

      define_method("test_#{field}_#{action}_string_values_with_colons") do
        assert_string_field_parses_values_with_colons(action, field)
      end

      define_method("test_#{field}_#{action}_array_null") do
        assert_array_field_null(action, field)
      end

      define_method("test_#{field}_#{action}_array_empty") do
        assert_array_field_empty_array(action, field)
      end

      define_method("test_#{field}_#{action}_array_of_objects") do
        assert_array_field_array_of_objects(action, field)
      end
    end
  end

  private

  def assert_string_field_null(action, field)
    attributes = attributes_for(action, field)
    attributes.deep_merge!({
<<<<<<< HEAD
      :settings => FactoryGirl.attributes_for(:api_backend_settings, {
=======
      :settings => FactoryBot.attributes_for(:api_setting, {
>>>>>>> 8f480d0a
        :"#{field}_string" => nil,
      }),
    }.deep_stringify_keys)
    attributes["settings"].delete(field.to_s)

    api, data = create_or_update(action, attributes)

    db_value = api.settings.send(field)
    assert_equal([], db_value)

    api_value = data["api"]["settings"][field.to_s]
    assert_equal([], api_value)

    api_string_value = data["api"]["settings"]["#{field}_string"]
    assert_equal("", api_string_value)
  end

  def assert_string_field_empty_string(action, field)
    attributes = attributes_for(action, field)
    attributes.deep_merge!({
<<<<<<< HEAD
      :settings => FactoryGirl.attributes_for(:api_backend_settings, {
=======
      :settings => FactoryBot.attributes_for(:api_setting, {
>>>>>>> 8f480d0a
        :"#{field}_string" => "",
      }),
    }.deep_stringify_keys)
    attributes["settings"].delete(field.to_s)

    api, data = create_or_update(action, attributes)

    db_value = api.settings.send(field)
    assert_equal([], db_value)

    api_value = data["api"]["settings"][field.to_s]
    assert_equal([], api_value)

    api_string_value = data["api"]["settings"]["#{field}_string"]
    assert_equal("", api_string_value)
  end

  def assert_string_field_parses_single_header(action, field)
    attributes = attributes_for(action, field)
    attributes.deep_merge!({
<<<<<<< HEAD
      :settings => FactoryGirl.attributes_for(:api_backend_settings, {
=======
      :settings => FactoryBot.attributes_for(:api_setting, {
>>>>>>> 8f480d0a
        :"#{field}_string" => "X-Add1: test1",
      }),
    }.deep_stringify_keys)
    attributes["settings"].delete(field.to_s)

    api, data = create_or_update(action, attributes)

    db_value = api.settings.send(field)
    assert_equal(1, db_value.length)
    assert_equal(["X-Add1"], db_value.map { |h| h.key })

    api_string_value = data["api"]["settings"]["#{field}_string"]
    assert_equal("X-Add1: test1", api_string_value)
  end

  def assert_string_field_parses_multiple_headers(action, field)
    attributes = attributes_for(action, field)
    attributes.deep_merge!({
<<<<<<< HEAD
      :settings => FactoryGirl.attributes_for(:api_backend_settings, {
=======
      :settings => FactoryBot.attributes_for(:api_setting, {
>>>>>>> 8f480d0a
        :"#{field}_string" => "X-Add1: test1\nX-Add2: test2",
      }),
    }.deep_stringify_keys)
    attributes["settings"].delete(field.to_s)

    api, data = create_or_update(action, attributes)

    db_value = api.settings.send(field)
    assert_equal(2, db_value.length)
    assert_equal(["X-Add1", "X-Add2"], db_value.map { |h| h.key })

    api_string_value = data["api"]["settings"]["#{field}_string"]
    assert_equal("X-Add1: test1\nX-Add2: test2", api_string_value)
  end

  def assert_string_field_strips_extra_whitespace(action, field)
    attributes = attributes_for(action, field)
    attributes.deep_merge!({
<<<<<<< HEAD
      :settings => FactoryGirl.attributes_for(:api_backend_settings, {
=======
      :settings => FactoryBot.attributes_for(:api_setting, {
>>>>>>> 8f480d0a
        :"#{field}_string" => "\n\n  X-Add1:test1\n\n\nX-Add2:     test2   \n\n",
      }),
    }.deep_stringify_keys)
    attributes["settings"].delete(field.to_s)

    api, data = create_or_update(action, attributes)

    db_value = api.settings.send(field)
    assert_equal(2, db_value.length)
    assert_equal(["X-Add1", "X-Add2"], db_value.map { |h| h.key })

    api_string_value = data["api"]["settings"]["#{field}_string"]
    assert_equal("X-Add1: test1\nX-Add2: test2", api_string_value)
  end

  def assert_string_field_parses_values_with_colons(action, field)
    attributes = attributes_for(action, field)
    attributes.deep_merge!({
<<<<<<< HEAD
      :settings => FactoryGirl.attributes_for(:api_backend_settings, {
=======
      :settings => FactoryBot.attributes_for(:api_setting, {
>>>>>>> 8f480d0a
        :"#{field}_string" => "X-Add1: test1:test2",
      }),
    }.deep_stringify_keys)
    attributes["settings"].delete(field.to_s)

    api, data = create_or_update(action, attributes)

    db_value = api.settings.send(field)
    assert_equal(1, db_value.length)
    assert_equal(["X-Add1"], db_value.map { |h| h.key })

    api_string_value = data["api"]["settings"]["#{field}_string"]
    assert_equal("X-Add1: test1:test2", api_string_value)
  end

  def assert_array_field_null(action, field)
    attributes = attributes_for(action, field)
    attributes.deep_merge!({
<<<<<<< HEAD
      :settings => FactoryGirl.attributes_for(:api_backend_settings, {
=======
      :settings => FactoryBot.attributes_for(:api_setting, {
>>>>>>> 8f480d0a
        field.to_s => nil,
      }),
    }.deep_stringify_keys)
    attributes["settings"].delete("#{field}_string")

    api, data = create_or_update(action, attributes)

    db_value = api.settings.send(field)
    assert_equal([], db_value)

    api_value = data["api"]["settings"][field.to_s]
    assert_equal([], api_value)

    api_string_value = data["api"]["settings"]["#{field}_string"]
    assert_equal("", api_string_value)
  end

  def assert_array_field_empty_array(action, field)
    attributes = attributes_for(action, field)
    attributes.deep_merge!({
<<<<<<< HEAD
      :settings => FactoryGirl.attributes_for(:api_backend_settings, {
=======
      :settings => FactoryBot.attributes_for(:api_setting, {
>>>>>>> 8f480d0a
        field.to_s => [],
      }),
    }.deep_stringify_keys)
    attributes["settings"].delete("#{field}_string")

    api, data = create_or_update(action, attributes)

    db_value = api.settings.send(field)
    assert_equal([], db_value)

    api_value = data["api"]["settings"][field.to_s]
    assert_equal([], api_value)

    api_string_value = data["api"]["settings"]["#{field}_string"]
    assert_equal("", api_string_value)
  end

  def assert_array_field_array_of_objects(action, field)
    attributes = attributes_for(action, field)
    attributes.deep_merge!({
<<<<<<< HEAD
      :settings => FactoryGirl.attributes_for(:api_backend_settings, {
=======
      :settings => FactoryBot.attributes_for(:api_setting, {
>>>>>>> 8f480d0a
        field.to_s => [
          {
            "key" => "X-Add1",
            "value" => "test1",
          },
          {
            "key" => "X-Add2",
            "value" => "test2",
          },
        ],
      }),
    }.deep_stringify_keys)
    attributes["settings"].delete("#{field}_string")

    api, data = create_or_update(action, attributes)

    db_value = api.settings.send(field)
    assert_equal(2, db_value.length)
    assert_equal(["X-Add1", "X-Add2"], db_value.map { |h| h.key })

    api_string_value = data["api"]["settings"]["#{field}_string"]
    assert_equal("X-Add1: test1\nX-Add2: test2", api_string_value)
  end

  def attributes_for(action, field)
    if(action == :create)
<<<<<<< HEAD
      attributes = FactoryGirl.attributes_for(:api_backend).deep_stringify_keys
    elsif(action == :update)
      api = FactoryGirl.create(:api_backend, {
        :settings => FactoryGirl.build(:api_backend_settings),
=======
      attributes = FactoryBot.attributes_for(:api).deep_stringify_keys
    elsif(action == :update)
      api = FactoryBot.create(:api, {
        :settings => FactoryBot.attributes_for(:api_setting),
>>>>>>> 8f480d0a
      })

      db_value = api.settings.send(field)
      assert_equal(0, db_value.length)

      attributes = api.serializable_hash
    elsif(action == :update_clears_existing_headers)
<<<<<<< HEAD
      api = FactoryGirl.create(:api_backend, {
        :settings => FactoryGirl.build(:api_backend_settings, {
          :"#{field}" => [
            FactoryGirl.build(:api_backend_http_header, { :key => "X-Pre1", :value => "test1" }),
=======
      api = FactoryBot.create(:api, {
        :settings => FactoryBot.attributes_for(:api_setting, {
          :"#{field}" => [
            FactoryBot.attributes_for(:api_header, { :key => "X-Pre1", :value => "test1" }),
>>>>>>> 8f480d0a
          ],
        }),
      })

      db_value = api.settings.send(field)
      assert_equal(1, db_value.length)

      attributes = api.serializable_hash
    else
      flunk("Unknown action: #{action.inspect}")
    end

    attributes
  end

  def create_or_update(action, attributes)
    if(action == :create)
      response = Typhoeus.post("https://127.0.0.1:9081/api-umbrella/v1/apis.json", http_options.deep_merge(admin_token).deep_merge({
        :headers => { "Content-Type" => "application/json" },
        :body => MultiJson.dump(:api => attributes),
      }))
      assert_response_code(201, response)
      data = MultiJson.load(response.body)
      api = ApiBackend.find(data["api"]["id"])
    elsif(action == :update || action == :update_clears_existing_headers)
      response = Typhoeus.put("https://127.0.0.1:9081/api-umbrella/v1/apis/#{attributes["id"]}.json", http_options.deep_merge(admin_token).deep_merge({
        :headers => { "Content-Type" => "application/json" },
        :body => MultiJson.dump(:api => attributes),
      }))
      assert_response_code(204, response)
      api = ApiBackend.find(attributes["id"])
    else
      flunk("Unknown action: #{action.inspect}")
    end

    response = Typhoeus.get("https://127.0.0.1:9081/api-umbrella/v1/apis/#{api.id}.json", http_options.deep_merge(admin_token))
    assert_response_code(200, response)
    data = MultiJson.load(response.body)

    [api, data]
  end
end<|MERGE_RESOLUTION|>--- conflicted
+++ resolved
@@ -55,11 +55,7 @@
   def assert_string_field_null(action, field)
     attributes = attributes_for(action, field)
     attributes.deep_merge!({
-<<<<<<< HEAD
-      :settings => FactoryGirl.attributes_for(:api_backend_settings, {
-=======
-      :settings => FactoryBot.attributes_for(:api_setting, {
->>>>>>> 8f480d0a
+      :settings => FactoryBot.attributes_for(:api_backend_settings, {
         :"#{field}_string" => nil,
       }),
     }.deep_stringify_keys)
@@ -80,11 +76,7 @@
   def assert_string_field_empty_string(action, field)
     attributes = attributes_for(action, field)
     attributes.deep_merge!({
-<<<<<<< HEAD
-      :settings => FactoryGirl.attributes_for(:api_backend_settings, {
-=======
-      :settings => FactoryBot.attributes_for(:api_setting, {
->>>>>>> 8f480d0a
+      :settings => FactoryBot.attributes_for(:api_backend_settings, {
         :"#{field}_string" => "",
       }),
     }.deep_stringify_keys)
@@ -105,11 +97,7 @@
   def assert_string_field_parses_single_header(action, field)
     attributes = attributes_for(action, field)
     attributes.deep_merge!({
-<<<<<<< HEAD
-      :settings => FactoryGirl.attributes_for(:api_backend_settings, {
-=======
-      :settings => FactoryBot.attributes_for(:api_setting, {
->>>>>>> 8f480d0a
+      :settings => FactoryBot.attributes_for(:api_backend_settings, {
         :"#{field}_string" => "X-Add1: test1",
       }),
     }.deep_stringify_keys)
@@ -128,11 +116,7 @@
   def assert_string_field_parses_multiple_headers(action, field)
     attributes = attributes_for(action, field)
     attributes.deep_merge!({
-<<<<<<< HEAD
-      :settings => FactoryGirl.attributes_for(:api_backend_settings, {
-=======
-      :settings => FactoryBot.attributes_for(:api_setting, {
->>>>>>> 8f480d0a
+      :settings => FactoryBot.attributes_for(:api_backend_settings, {
         :"#{field}_string" => "X-Add1: test1\nX-Add2: test2",
       }),
     }.deep_stringify_keys)
@@ -151,11 +135,7 @@
   def assert_string_field_strips_extra_whitespace(action, field)
     attributes = attributes_for(action, field)
     attributes.deep_merge!({
-<<<<<<< HEAD
-      :settings => FactoryGirl.attributes_for(:api_backend_settings, {
-=======
-      :settings => FactoryBot.attributes_for(:api_setting, {
->>>>>>> 8f480d0a
+      :settings => FactoryBot.attributes_for(:api_backend_settings, {
         :"#{field}_string" => "\n\n  X-Add1:test1\n\n\nX-Add2:     test2   \n\n",
       }),
     }.deep_stringify_keys)
@@ -174,11 +154,7 @@
   def assert_string_field_parses_values_with_colons(action, field)
     attributes = attributes_for(action, field)
     attributes.deep_merge!({
-<<<<<<< HEAD
-      :settings => FactoryGirl.attributes_for(:api_backend_settings, {
-=======
-      :settings => FactoryBot.attributes_for(:api_setting, {
->>>>>>> 8f480d0a
+      :settings => FactoryBot.attributes_for(:api_backend_settings, {
         :"#{field}_string" => "X-Add1: test1:test2",
       }),
     }.deep_stringify_keys)
@@ -197,11 +173,7 @@
   def assert_array_field_null(action, field)
     attributes = attributes_for(action, field)
     attributes.deep_merge!({
-<<<<<<< HEAD
-      :settings => FactoryGirl.attributes_for(:api_backend_settings, {
-=======
-      :settings => FactoryBot.attributes_for(:api_setting, {
->>>>>>> 8f480d0a
+      :settings => FactoryBot.attributes_for(:api_backend_settings, {
         field.to_s => nil,
       }),
     }.deep_stringify_keys)
@@ -222,11 +194,7 @@
   def assert_array_field_empty_array(action, field)
     attributes = attributes_for(action, field)
     attributes.deep_merge!({
-<<<<<<< HEAD
-      :settings => FactoryGirl.attributes_for(:api_backend_settings, {
-=======
-      :settings => FactoryBot.attributes_for(:api_setting, {
->>>>>>> 8f480d0a
+      :settings => FactoryBot.attributes_for(:api_backend_settings, {
         field.to_s => [],
       }),
     }.deep_stringify_keys)
@@ -247,11 +215,7 @@
   def assert_array_field_array_of_objects(action, field)
     attributes = attributes_for(action, field)
     attributes.deep_merge!({
-<<<<<<< HEAD
-      :settings => FactoryGirl.attributes_for(:api_backend_settings, {
-=======
-      :settings => FactoryBot.attributes_for(:api_setting, {
->>>>>>> 8f480d0a
+      :settings => FactoryBot.attributes_for(:api_backend_settings, {
         field.to_s => [
           {
             "key" => "X-Add1",
@@ -278,17 +242,10 @@
 
   def attributes_for(action, field)
     if(action == :create)
-<<<<<<< HEAD
-      attributes = FactoryGirl.attributes_for(:api_backend).deep_stringify_keys
+      attributes = FactoryBot.attributes_for(:api_backend).deep_stringify_keys
     elsif(action == :update)
-      api = FactoryGirl.create(:api_backend, {
-        :settings => FactoryGirl.build(:api_backend_settings),
-=======
-      attributes = FactoryBot.attributes_for(:api).deep_stringify_keys
-    elsif(action == :update)
-      api = FactoryBot.create(:api, {
-        :settings => FactoryBot.attributes_for(:api_setting),
->>>>>>> 8f480d0a
+      api = FactoryBot.create(:api_backend, {
+        :settings => FactoryBot.build(:api_backend_settings),
       })
 
       db_value = api.settings.send(field)
@@ -296,17 +253,10 @@
 
       attributes = api.serializable_hash
     elsif(action == :update_clears_existing_headers)
-<<<<<<< HEAD
-      api = FactoryGirl.create(:api_backend, {
-        :settings => FactoryGirl.build(:api_backend_settings, {
+      api = FactoryBot.create(:api_backend, {
+        :settings => FactoryBot.build(:api_backend_settings, {
           :"#{field}" => [
-            FactoryGirl.build(:api_backend_http_header, { :key => "X-Pre1", :value => "test1" }),
-=======
-      api = FactoryBot.create(:api, {
-        :settings => FactoryBot.attributes_for(:api_setting, {
-          :"#{field}" => [
-            FactoryBot.attributes_for(:api_header, { :key => "X-Pre1", :value => "test1" }),
->>>>>>> 8f480d0a
+            FactoryBot.build(:api_backend_http_header, { :key => "X-Pre1", :value => "test1" }),
           ],
         }),
       })
