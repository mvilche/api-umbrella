--- conflicted
+++ resolved
@@ -207,19 +207,11 @@
   end
 
   def test_custom_rate_limits_reject_same_duration_and_limit_by
-<<<<<<< HEAD
-    attributes = FactoryGirl.attributes_for(:api_user, {
-      :settings => FactoryGirl.attributes_for(:custom_rate_limit_api_user_settings, {
+    attributes = FactoryBot.attributes_for(:api_user, {
+      :settings => FactoryBot.attributes_for(:custom_rate_limit_api_user_settings, {
         :rate_limits => [
-          FactoryGirl.attributes_for(:rate_limit, :duration => 5000, :limit_by => "ip", :limit => 10),
-          FactoryGirl.attributes_for(:rate_limit, :duration => 5000, :limit_by => "ip", :limit => 20),
-=======
-    attributes = FactoryBot.attributes_for(:api_user, {
-      :settings => FactoryBot.attributes_for(:custom_rate_limit_api_setting, {
-        :rate_limits => [
-          FactoryBot.attributes_for(:api_rate_limit, :duration => 5000, :limit_by => "ip", :limit => 10),
-          FactoryBot.attributes_for(:api_rate_limit, :duration => 5000, :limit_by => "ip", :limit => 20),
->>>>>>> 8f480d0a
+          FactoryBot.attributes_for(:rate_limit, :duration => 5000, :limit_by => "ip", :limit => 10),
+          FactoryBot.attributes_for(:rate_limit, :duration => 5000, :limit_by => "ip", :limit => 20),
         ],
       }),
     })
@@ -238,19 +230,11 @@
   end
 
   def test_custom_rate_limits_accept_same_duration_different_limit_by
-<<<<<<< HEAD
-    attributes = FactoryGirl.attributes_for(:api_user, {
-      :settings => FactoryGirl.attributes_for(:custom_rate_limit_api_user_settings, {
+    attributes = FactoryBot.attributes_for(:api_user, {
+      :settings => FactoryBot.attributes_for(:custom_rate_limit_api_user_settings, {
         :rate_limits => [
-          FactoryGirl.attributes_for(:rate_limit, :duration => 5000, :limit_by => "ip", :limit => 10),
-          FactoryGirl.attributes_for(:rate_limit, :duration => 5000, :limit_by => "api_key", :limit => 20),
-=======
-    attributes = FactoryBot.attributes_for(:api_user, {
-      :settings => FactoryBot.attributes_for(:custom_rate_limit_api_setting, {
-        :rate_limits => [
-          FactoryBot.attributes_for(:api_rate_limit, :duration => 5000, :limit_by => "ip", :limit => 10),
-          FactoryBot.attributes_for(:api_rate_limit, :duration => 5000, :limit_by => "apiKey", :limit => 20),
->>>>>>> 8f480d0a
+          FactoryBot.attributes_for(:rate_limit, :duration => 5000, :limit_by => "ip", :limit => 10),
+          FactoryBot.attributes_for(:rate_limit, :duration => 5000, :limit_by => "api_key", :limit => 20),
         ],
       }),
     })
