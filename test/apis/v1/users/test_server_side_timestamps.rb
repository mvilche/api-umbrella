require_relative "../../../test_helper"

class Test::Apis::V1::Users::TestServerSideTimestamps < Minitest::Test
  include ApiUmbrellaTestHelpers::AdminAuth
  include ApiUmbrellaTestHelpers::Setup

  def setup
    super
    setup_server
  end

  def test_create
<<<<<<< HEAD
    before_version = ApiUser.connection.select_value("SELECT last_value FROM api_users_version_seq")

    attributes = FactoryGirl.attributes_for(:api_user)
=======
    attributes = FactoryBot.attributes_for(:api_user)
>>>>>>> 8f480d0a
    response = Typhoeus.post("https://127.0.0.1:9081/api-umbrella/v1/users.json", http_options.deep_merge(admin_token).deep_merge({
      :headers => { "Content-Type" => "application/json" },
      :body => MultiJson.dump(:user => attributes),
    }))
    assert_response_code(201, response)

    data = MultiJson.load(response.body).fetch("user")
    user = ApiUser.find(data.fetch("id"))

    assert_timestamps(data, user)
    assert_version(user)
    # Ensure that the create incremented the global version sequence.
    assert_equal(before_version + 1, user.version)
  end

  def test_update
<<<<<<< HEAD
    before_create_version = ApiUser.connection.select_value("SELECT last_value FROM api_users_version_seq")

    record = FactoryGirl.create(:api_user)

    # Ensure that the create incremented the global version sequence.
    assert_version(record)
    assert_equal(before_create_version + 1, record.version)
    before_update_version = ApiUser.connection.select_value("SELECT last_value FROM api_users_version_seq")

=======
    record = FactoryBot.create(:api_user)
>>>>>>> 8f480d0a
    attributes = record.serializable_hash
    attributes["use_description"] = rand(999_999).to_s
    response = Typhoeus.put("https://127.0.0.1:9081/api-umbrella/v1/users/#{record.id}.json", http_options.deep_merge(admin_token).deep_merge({
      :headers => { "Content-Type" => "application/json" },
      :body => MultiJson.dump(:user => attributes),
    }))
    assert_response_code(200, response)

    data = MultiJson.load(response.body).fetch("user")
    user = ApiUser.find(data.fetch("id"))

    assert_timestamps(data, user)
    assert_version(user)
    # Ensure that the update incremented the global version sequence.
    assert_equal(before_update_version + 1, user.version)
  end

  private

  def assert_timestamps(data, user)
    # Verify the timestamps in the response data and on the database record are
    # from now.
    now = Time.now.utc.to_i
    assert_in_delta(now, Time.iso8601(data.fetch("updated_at")).to_i, 2)
    assert_in_delta(now, Time.iso8601(data.fetch("created_at")).to_i, 2)
    assert_in_delta(now, user.updated_at.to_i, 2)
    assert_in_delta(now, user.created_at.to_i, 2)

    # Legacy Mongo timestamp information on response.
    timestamp = data.fetch("ts").fetch("$timestamp")
    assert_in_delta(now, timestamp.fetch("t"), 2)
    # The "i" value is just hard-coded to return 1 now (since we don't really
    # have an equivalent concept in Postgres).
    assert_equal(1, timestamp.fetch("i"))
  end

  def assert_version(user)
    assert_kind_of(Integer, user.version)
  end
end<|MERGE_RESOLUTION|>--- conflicted
+++ resolved
@@ -10,13 +10,9 @@
   end
 
   def test_create
-<<<<<<< HEAD
     before_version = ApiUser.connection.select_value("SELECT last_value FROM api_users_version_seq")
 
-    attributes = FactoryGirl.attributes_for(:api_user)
-=======
     attributes = FactoryBot.attributes_for(:api_user)
->>>>>>> 8f480d0a
     response = Typhoeus.post("https://127.0.0.1:9081/api-umbrella/v1/users.json", http_options.deep_merge(admin_token).deep_merge({
       :headers => { "Content-Type" => "application/json" },
       :body => MultiJson.dump(:user => attributes),
@@ -33,19 +29,15 @@
   end
 
   def test_update
-<<<<<<< HEAD
     before_create_version = ApiUser.connection.select_value("SELECT last_value FROM api_users_version_seq")
 
-    record = FactoryGirl.create(:api_user)
+    record = FactoryBot.create(:api_user)
 
     # Ensure that the create incremented the global version sequence.
     assert_version(record)
     assert_equal(before_create_version + 1, record.version)
     before_update_version = ApiUser.connection.select_value("SELECT last_value FROM api_users_version_seq")
 
-=======
-    record = FactoryBot.create(:api_user)
->>>>>>> 8f480d0a
     attributes = record.serializable_hash
     attributes["use_description"] = rand(999_999).to_s
     response = Typhoeus.put("https://127.0.0.1:9081/api-umbrella/v1/users/#{record.id}.json", http_options.deep_merge(admin_token).deep_merge({
