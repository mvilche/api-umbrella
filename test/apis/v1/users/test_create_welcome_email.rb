--- conflicted
+++ resolved
@@ -139,13 +139,8 @@
       }))
       assert_response_code(201, response)
 
-<<<<<<< HEAD
-    messages = sent_emails
-    assert_equal(1, messages.length)
-=======
-      messages = delayed_job_sent_messages
+      messages = sent_emails
       assert_equal(1, messages.length)
->>>>>>> def17f7c
 
       data = MultiJson.load(response.body)
       user = ApiUser.find(data["user"]["id"])
@@ -155,17 +150,10 @@
       refute_nil(user.email)
       assert_equal([user.email], message["Content"]["Headers"]["To"])
 
-<<<<<<< HEAD
-    # API key
-    refute_nil(user.api_key)
-    assert_match(user.api_key, message["_mime_parts"]["text/html"]["_body"])
-    assert_match(user.api_key, message["_mime_parts"]["text/plain"]["_body"])
-=======
       # API key
       refute_nil(user.api_key)
       assert_match(user.api_key, message["_mime_parts"]["text/html; charset=UTF-8"]["Body"])
       assert_match(user.api_key, message["_mime_parts"]["text/plain; charset=UTF-8"]["Body"])
->>>>>>> def17f7c
 
       # Subject
       assert_equal(["Your External Example API key"], message["Content"]["Headers"]["Subject"])
@@ -173,17 +161,6 @@
       # From
       assert_equal(["Tester <test@example.com>"], message["Content"]["Headers"]["From"])
 
-<<<<<<< HEAD
-    # URL Example
-    assert_match("Here's an example", message["_mime_parts"]["text/html"]["_body"])
-    assert_match("Here's an example", message["_mime_parts"]["text/plain"]["_body"])
-    assert_match(%(<a href="https://example.com/api.json?api_key=#{user.api_key}&amp;test=1">https://example.com/api.json?<strong>api_key=#{user.api_key}</strong>&amp;test=1</a>), message["_mime_parts"]["text/html"]["_body"])
-    assert_match("https://example.com/api.json?api_key=#{user.api_key}&test=1", message["_mime_parts"]["text/plain"]["_body"])
-
-    # Contact URL
-    assert_match(%(<a href="https://example.com/contact-us">contact us</a>), message["_mime_parts"]["text/html"]["_body"])
-    assert_match("contact us ( https://example.com/contact-us )", message["_mime_parts"]["text/plain"]["_body"])
-=======
       # URL Example
       assert_match("Here's an example", message["_mime_parts"]["text/html; charset=UTF-8"]["Body"])
       assert_match("Here's an\r\nexample", message["_mime_parts"]["text/plain; charset=UTF-8"]["Body"])
@@ -197,6 +174,5 @@
   end
 
   def test_sanitize
->>>>>>> def17f7c
   end
 end