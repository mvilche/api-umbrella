require_relative "../../../test_helper"

class Test::Apis::V1::Users::TestUpdateEmbeddedArrayFields < Minitest::Test
  include ApiUmbrellaTestHelpers::AdminAuth
  include ApiUmbrellaTestHelpers::Setup
  parallelize_me!

  def setup
    super
    setup_server
  end

  def test_adds
<<<<<<< HEAD
    user = FactoryGirl.create(:api_user)
    assert_equal([], user.roles)
=======
    user = FactoryBot.create(:api_user)
    assert_nil(user.roles)
>>>>>>> 8f480d0a
    assert_nil(user.settings)

    attributes = user.serializable_hash
    attributes["roles"] = ["test-role1", "test-role2"]
    attributes["settings"] ||= {}
    attributes["settings"]["allowed_ips"] = ["127.0.0.1", "127.0.0.2"]
    attributes["settings"]["allowed_referers"] = ["http://google.com/", "http://yahoo.com/"]
    attributes["settings"]["rate_limit_mode"] = "custom"
    attributes["settings"]["rate_limits"] = [
<<<<<<< HEAD
      FactoryGirl.attributes_for(:rate_limit, :duration => 5000, :limit => 10),
      FactoryGirl.attributes_for(:rate_limit, :duration => 10000, :limit => 20),
=======
      FactoryBot.attributes_for(:api_rate_limit, :duration => 5000, :limit => 10),
      FactoryBot.attributes_for(:api_rate_limit, :duration => 10000, :limit => 20),
>>>>>>> 8f480d0a
    ]
    response = Typhoeus.put("https://127.0.0.1:9081/api-umbrella/v1/users/#{user.id}.json", http_options.deep_merge(admin_token).deep_merge({
      :headers => { "Content-Type" => "application/json" },
      :body => MultiJson.dump(:user => attributes),
    }))
    assert_response_code(200, response)

    user.reload
    assert_equal(["test-role1", "test-role2"].sort, user.roles.sort)
    assert_equal([IPAddr.new("127.0.0.1"), IPAddr.new("127.0.0.2")].sort, user.settings.allowed_ips.sort)
    assert_equal(["http://google.com/", "http://yahoo.com/"].sort, user.settings.allowed_referers.sort)
    assert_equal(2, user.settings.rate_limits.length)
    assert_equal(10, user.settings.rate_limits[0].limit)
    assert_equal(20, user.settings.rate_limits[1].limit)
  end

  def test_updates
    user = FactoryBot.create(:api_user, {
      :roles => ["test-role1"],
<<<<<<< HEAD
      :settings => FactoryGirl.build(:api_user_settings, {
=======
      :settings => FactoryBot.build(:api_setting, {
>>>>>>> 8f480d0a
        :allowed_ips => ["127.0.0.1"],
        :allowed_referers => ["http://google.com/"],
        :rate_limit_mode => "custom",
        :rate_limits => [
<<<<<<< HEAD
          FactoryGirl.build(:rate_limit, :duration => 5000, :limit => 10),
          FactoryGirl.build(:rate_limit, :duration => 10000, :limit => 20),
=======
          FactoryBot.attributes_for(:api_rate_limit, :duration => 5000, :limit => 10),
          FactoryBot.attributes_for(:api_rate_limit, :duration => 10000, :limit => 20),
>>>>>>> 8f480d0a
        ],
      }),
    })
    assert_equal(["test-role1"], user.roles)
    assert_equal([IPAddr.new("127.0.0.1")], user.settings.allowed_ips)
    assert_equal(["http://google.com/"], user.settings.allowed_referers)
    assert_equal(2, user.settings.rate_limits.length)
    assert_equal(10, user.settings.rate_limits[0].limit)
    assert_equal(20, user.settings.rate_limits[1].limit)

    attributes = user.serializable_hash
    attributes["roles"] = ["test-role5", "test-role4"]
    attributes["settings"]["allowed_ips"] = ["127.0.0.5", "127.0.0.4"]
    attributes["settings"]["allowed_referers"] = ["https://example.com", "https://bing.com/foo"]
    attributes["settings"]["rate_limits"][0]["limit"] = 50
    attributes["settings"]["rate_limits"][1]["limit"] = 75
    response = Typhoeus.put("https://127.0.0.1:9081/api-umbrella/v1/users/#{user.id}.json", http_options.deep_merge(admin_token).deep_merge({
      :headers => { "Content-Type" => "application/json" },
      :body => MultiJson.dump(:user => attributes),
    }))
    assert_response_code(200, response)

    user.reload
    assert_equal(["test-role5", "test-role4"].sort, user.roles.sort)
    assert_equal([IPAddr.new("127.0.0.5"), IPAddr.new("127.0.0.4")].sort, user.settings.allowed_ips.sort)
    assert_equal(["https://example.com", "https://bing.com/foo"], user.settings.allowed_referers)
    assert_equal(2, user.settings.rate_limits.length)
    assert_equal(attributes["settings"]["rate_limits"][0]["id"], user.settings.rate_limits[0].id)
    assert_equal(5000, user.settings.rate_limits[0].duration)
    assert_equal(50, user.settings.rate_limits[0].limit)
    assert_equal(attributes["settings"]["rate_limits"][1]["id"], user.settings.rate_limits[1].id)
    assert_equal(10000, user.settings.rate_limits[1].duration)
    assert_equal(75, user.settings.rate_limits[1].limit)
  end

  def test_removes_single_value
    user = FactoryBot.create(:api_user, {
      :roles => ["test-role1", "test-role2"],
<<<<<<< HEAD
      :settings => FactoryGirl.build(:api_user_settings, {
=======
      :settings => FactoryBot.build(:api_setting, {
>>>>>>> 8f480d0a
        :allowed_ips => ["127.0.0.1", "127.0.0.2"],
        :allowed_referers => ["http://google.com/", "http://yahoo.com/"],
        :rate_limit_mode => "custom",
        :rate_limits => [
<<<<<<< HEAD
          FactoryGirl.build(:rate_limit, :duration => 5000, :limit => 10),
          FactoryGirl.build(:rate_limit, :duration => 10000, :limit => 20),
=======
          FactoryBot.attributes_for(:api_rate_limit, :duration => 5000, :limit => 10),
          FactoryBot.attributes_for(:api_rate_limit, :duration => 10000, :limit => 20),
>>>>>>> 8f480d0a
        ],
      }),
    })
    assert_equal(["test-role1", "test-role2"].sort, user.roles.sort)
    assert_equal([IPAddr.new("127.0.0.1"), IPAddr.new("127.0.0.2")].sort, user.settings.allowed_ips.sort)
    assert_equal(["http://google.com/", "http://yahoo.com/"].sort, user.settings.allowed_referers.sort)
    assert_equal(2, user.settings.rate_limits.length)
    assert_equal(10, user.settings.rate_limits[0].limit)
    assert_equal(20, user.settings.rate_limits[1].limit)

    attributes = user.serializable_hash
    attributes["roles"] -= ["test-role1"]
    attributes["settings"]["allowed_ips"] -= ["127.0.0.1"]
    attributes["settings"]["allowed_referers"] -= ["http://google.com/"]
    attributes["settings"]["rate_limits"].shift
    response = Typhoeus.put("https://127.0.0.1:9081/api-umbrella/v1/users/#{user.id}.json", http_options.deep_merge(admin_token).deep_merge({
      :headers => { "Content-Type" => "application/json" },
      :body => MultiJson.dump(:user => attributes),
    }))
    assert_response_code(200, response)

    user.reload
    assert_equal(["test-role2"], user.roles)
    assert_equal([IPAddr.new("127.0.0.2")], user.settings.allowed_ips)
    assert_equal(["http://yahoo.com/"], user.settings.allowed_referers)
    assert_equal(1, user.settings.rate_limits.length)
    assert_equal(attributes["settings"]["rate_limits"][0]["id"], user.settings.rate_limits[0].id)
    assert_equal(20, user.settings.rate_limits[0].limit)
  end

  [nil, []].each do |empty_value|
    empty_method_name =
      case(empty_value)
      when nil
        "null"
      when []
        "empty_array"
      end

    define_method("test_removes_#{empty_method_name}") do
      user = FactoryBot.create(:api_user, {
        :roles => ["test-role1"],
<<<<<<< HEAD
        :settings => FactoryGirl.build(:api_user_settings, {
=======
        :settings => FactoryBot.build(:api_setting, {
>>>>>>> 8f480d0a
          :allowed_ips => ["127.0.0.1"],
          :allowed_referers => ["http://google.com/"],
          :rate_limit_mode => "custom",
          :rate_limits => [
<<<<<<< HEAD
            FactoryGirl.build(:rate_limit, :duration => 5000, :limit => 10),
            FactoryGirl.build(:rate_limit, :duration => 10000, :limit => 20),
=======
            FactoryBot.attributes_for(:api_rate_limit, :duration => 5000, :limit => 10),
            FactoryBot.attributes_for(:api_rate_limit, :duration => 10000, :limit => 20),
>>>>>>> 8f480d0a
          ],
        }),
      })
      assert_equal(["test-role1"], user.roles)
      assert_equal([IPAddr.new("127.0.0.1")], user.settings.allowed_ips)
      assert_equal(["http://google.com/"], user.settings.allowed_referers)
      assert_equal(10, user.settings.rate_limits[0].limit)
      assert_equal(20, user.settings.rate_limits[1].limit)

      attributes = user.serializable_hash
      attributes["roles"] = empty_value
      attributes["settings"]["allowed_ips"] = empty_value
      attributes["settings"]["allowed_referers"] = empty_value
      attributes["settings"]["rate_limits"] = empty_value

      response = Typhoeus.put("https://127.0.0.1:9081/api-umbrella/v1/users/#{user.id}.json", http_options.deep_merge(admin_token).deep_merge({
        :headers => { "Content-Type" => "application/json" },
        :body => MultiJson.dump(:user => attributes),
      }))
      assert_response_code(200, response)

      user.reload
      assert_equal([], user.roles)
      if(empty_value == [])
        assert_equal([], user.settings.allowed_ips)
        assert_equal([], user.settings.allowed_referers)
      else
        assert_nil(user.settings.allowed_ips)
        assert_nil(user.settings.allowed_referers)
      end
      assert_equal([], user.settings.rate_limits)
    end
  end

  def test_keeps_not_present_keys
    user = FactoryBot.create(:api_user, {
      :roles => ["test-role1"],
<<<<<<< HEAD
      :settings => FactoryGirl.build(:api_user_settings, {
=======
      :settings => FactoryBot.build(:api_setting, {
>>>>>>> 8f480d0a
        :allowed_ips => ["127.0.0.1"],
        :allowed_referers => ["http://google.com/"],
        :rate_limit_mode => "custom",
        :rate_limits => [
<<<<<<< HEAD
          FactoryGirl.build(:rate_limit, :duration => 5000, :limit => 10),
          FactoryGirl.build(:rate_limit, :duration => 10000, :limit => 20),
=======
          FactoryBot.attributes_for(:api_rate_limit, :duration => 5000, :limit => 10),
          FactoryBot.attributes_for(:api_rate_limit, :duration => 10000, :limit => 20),
>>>>>>> 8f480d0a
        ],
      }),
    })
    refute_equal("Updated", user.use_description)
    assert_equal(["test-role1"], user.roles)
    assert_equal([IPAddr.new("127.0.0.1")], user.settings.allowed_ips)
    assert_equal(["http://google.com/"], user.settings.allowed_referers)
    assert_equal(10, user.settings.rate_limits[0].limit)
    assert_equal(20, user.settings.rate_limits[1].limit)

    attributes = user.serializable_hash
    attributes["use_description"] = "Updated"
    attributes.delete("roles")
    attributes["settings"].delete("allowed_ips")
    attributes["settings"].delete("allowed_referers")
    attributes["settings"].delete("rate_limits")
    response = Typhoeus.put("https://127.0.0.1:9081/api-umbrella/v1/users/#{user.id}.json", http_options.deep_merge(admin_token).deep_merge({
      :headers => { "Content-Type" => "application/json" },
      :body => MultiJson.dump(:user => attributes),
    }))
    assert_response_code(200, response)

    user.reload
    assert_equal("Updated", user.use_description)
    assert_equal(["test-role1"], user.roles)
    assert_equal([IPAddr.new("127.0.0.1")], user.settings.allowed_ips)
    assert_equal(["http://google.com/"], user.settings.allowed_referers)
    assert_equal(10, user.settings.rate_limits[0].limit)
    assert_equal(20, user.settings.rate_limits[1].limit)
  end
end<|MERGE_RESOLUTION|>--- conflicted
+++ resolved
@@ -11,13 +11,8 @@
   end
 
   def test_adds
-<<<<<<< HEAD
-    user = FactoryGirl.create(:api_user)
+    user = FactoryBot.create(:api_user)
     assert_equal([], user.roles)
-=======
-    user = FactoryBot.create(:api_user)
-    assert_nil(user.roles)
->>>>>>> 8f480d0a
     assert_nil(user.settings)
 
     attributes = user.serializable_hash
@@ -27,13 +22,8 @@
     attributes["settings"]["allowed_referers"] = ["http://google.com/", "http://yahoo.com/"]
     attributes["settings"]["rate_limit_mode"] = "custom"
     attributes["settings"]["rate_limits"] = [
-<<<<<<< HEAD
-      FactoryGirl.attributes_for(:rate_limit, :duration => 5000, :limit => 10),
-      FactoryGirl.attributes_for(:rate_limit, :duration => 10000, :limit => 20),
-=======
-      FactoryBot.attributes_for(:api_rate_limit, :duration => 5000, :limit => 10),
-      FactoryBot.attributes_for(:api_rate_limit, :duration => 10000, :limit => 20),
->>>>>>> 8f480d0a
+      FactoryBot.attributes_for(:rate_limit, :duration => 5000, :limit => 10),
+      FactoryBot.attributes_for(:rate_limit, :duration => 10000, :limit => 20),
     ]
     response = Typhoeus.put("https://127.0.0.1:9081/api-umbrella/v1/users/#{user.id}.json", http_options.deep_merge(admin_token).deep_merge({
       :headers => { "Content-Type" => "application/json" },
@@ -53,22 +43,13 @@
   def test_updates
     user = FactoryBot.create(:api_user, {
       :roles => ["test-role1"],
-<<<<<<< HEAD
-      :settings => FactoryGirl.build(:api_user_settings, {
-=======
-      :settings => FactoryBot.build(:api_setting, {
->>>>>>> 8f480d0a
+      :settings => FactoryBot.build(:api_user_settings, {
         :allowed_ips => ["127.0.0.1"],
         :allowed_referers => ["http://google.com/"],
         :rate_limit_mode => "custom",
         :rate_limits => [
-<<<<<<< HEAD
-          FactoryGirl.build(:rate_limit, :duration => 5000, :limit => 10),
-          FactoryGirl.build(:rate_limit, :duration => 10000, :limit => 20),
-=======
-          FactoryBot.attributes_for(:api_rate_limit, :duration => 5000, :limit => 10),
-          FactoryBot.attributes_for(:api_rate_limit, :duration => 10000, :limit => 20),
->>>>>>> 8f480d0a
+          FactoryBot.build(:rate_limit, :duration => 5000, :limit => 10),
+          FactoryBot.build(:rate_limit, :duration => 10000, :limit => 20),
         ],
       }),
     })
@@ -107,22 +88,13 @@
   def test_removes_single_value
     user = FactoryBot.create(:api_user, {
       :roles => ["test-role1", "test-role2"],
-<<<<<<< HEAD
-      :settings => FactoryGirl.build(:api_user_settings, {
-=======
-      :settings => FactoryBot.build(:api_setting, {
->>>>>>> 8f480d0a
+      :settings => FactoryBot.build(:api_user_settings, {
         :allowed_ips => ["127.0.0.1", "127.0.0.2"],
         :allowed_referers => ["http://google.com/", "http://yahoo.com/"],
         :rate_limit_mode => "custom",
         :rate_limits => [
-<<<<<<< HEAD
-          FactoryGirl.build(:rate_limit, :duration => 5000, :limit => 10),
-          FactoryGirl.build(:rate_limit, :duration => 10000, :limit => 20),
-=======
-          FactoryBot.attributes_for(:api_rate_limit, :duration => 5000, :limit => 10),
-          FactoryBot.attributes_for(:api_rate_limit, :duration => 10000, :limit => 20),
->>>>>>> 8f480d0a
+          FactoryBot.build(:rate_limit, :duration => 5000, :limit => 10),
+          FactoryBot.build(:rate_limit, :duration => 10000, :limit => 20),
         ],
       }),
     })
@@ -165,22 +137,13 @@
     define_method("test_removes_#{empty_method_name}") do
       user = FactoryBot.create(:api_user, {
         :roles => ["test-role1"],
-<<<<<<< HEAD
-        :settings => FactoryGirl.build(:api_user_settings, {
-=======
-        :settings => FactoryBot.build(:api_setting, {
->>>>>>> 8f480d0a
+        :settings => FactoryBot.build(:api_user_settings, {
           :allowed_ips => ["127.0.0.1"],
           :allowed_referers => ["http://google.com/"],
           :rate_limit_mode => "custom",
           :rate_limits => [
-<<<<<<< HEAD
-            FactoryGirl.build(:rate_limit, :duration => 5000, :limit => 10),
-            FactoryGirl.build(:rate_limit, :duration => 10000, :limit => 20),
-=======
-            FactoryBot.attributes_for(:api_rate_limit, :duration => 5000, :limit => 10),
-            FactoryBot.attributes_for(:api_rate_limit, :duration => 10000, :limit => 20),
->>>>>>> 8f480d0a
+            FactoryBot.build(:rate_limit, :duration => 5000, :limit => 10),
+            FactoryBot.build(:rate_limit, :duration => 10000, :limit => 20),
           ],
         }),
       })
@@ -218,22 +181,13 @@
   def test_keeps_not_present_keys
     user = FactoryBot.create(:api_user, {
       :roles => ["test-role1"],
-<<<<<<< HEAD
-      :settings => FactoryGirl.build(:api_user_settings, {
-=======
-      :settings => FactoryBot.build(:api_setting, {
->>>>>>> 8f480d0a
+      :settings => FactoryBot.build(:api_user_settings, {
         :allowed_ips => ["127.0.0.1"],
         :allowed_referers => ["http://google.com/"],
         :rate_limit_mode => "custom",
         :rate_limits => [
-<<<<<<< HEAD
-          FactoryGirl.build(:rate_limit, :duration => 5000, :limit => 10),
-          FactoryGirl.build(:rate_limit, :duration => 10000, :limit => 20),
-=======
-          FactoryBot.attributes_for(:api_rate_limit, :duration => 5000, :limit => 10),
-          FactoryBot.attributes_for(:api_rate_limit, :duration => 10000, :limit => 20),
->>>>>>> 8f480d0a
+          FactoryBot.build(:rate_limit, :duration => 5000, :limit => 10),
+          FactoryBot.build(:rate_limit, :duration => 10000, :limit => 20),
         ],
       }),
     })
