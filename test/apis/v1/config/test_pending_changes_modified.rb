require_relative "../../../test_helper"

class Test::Apis::V1::Config::TestPendingChangesModified < Minitest::Test
  include ApiUmbrellaTestHelpers::AdminAuth
  include ApiUmbrellaTestHelpers::Setup
  include Minitest::Hooks

  def setup
    super
    setup_server

<<<<<<< HEAD
    PublishedConfig.delete_all
    @api = FactoryGirl.create(:api_backend, :name => "Before")
    publish_api_backends([@api.id])
    @api.update_attributes(:name => "After")
=======
    @api = FactoryBot.create(:api, :name => "Before")
    ConfigVersion.publish!(ConfigVersion.pending_config)
    @api.update(:name => "After")
>>>>>>> 8f480d0a
  end

  def after_all
    super
    default_config_version_needed
  end

  def test_modified_if_changes_since_publish
    response = Typhoeus.get("https://127.0.0.1:9081/api-umbrella/v1/config/pending_changes.json", http_options.deep_merge(admin_token))

    assert_response_code(200, response)
    data = MultiJson.load(response.body)
    assert_equal(0, data["config"]["apis"]["deleted"].length)
    assert_equal(0, data["config"]["apis"]["identical"].length)
    assert_equal(1, data["config"]["apis"]["modified"].length)
    assert_equal(0, data["config"]["apis"]["new"].length)
  end

  def test_expected_output_for_modified_apis
    response = Typhoeus.get("https://127.0.0.1:9081/api-umbrella/v1/config/pending_changes.json", http_options.deep_merge(admin_token))

    assert_response_code(200, response)
    data = MultiJson.load(response.body)
    api_data = data["config"]["apis"]["modified"].first
    assert_equal("modified", api_data["mode"])
    assert_equal(@api.id, api_data["id"])
    assert_equal("After", api_data["name"])
    assert_equal("Before", api_data["active"]["name"])
    assert_includes(api_data["active_yaml"], "name: Before")
    assert_equal("After", api_data["pending"]["name"])
    assert_includes(api_data["pending_yaml"], "name: After")
  end
end<|MERGE_RESOLUTION|>--- conflicted
+++ resolved
@@ -9,16 +9,10 @@
     super
     setup_server
 
-<<<<<<< HEAD
     PublishedConfig.delete_all
-    @api = FactoryGirl.create(:api_backend, :name => "Before")
+    @api = FactoryBot.create(:api_backend, :name => "Before")
     publish_api_backends([@api.id])
-    @api.update_attributes(:name => "After")
-=======
-    @api = FactoryBot.create(:api, :name => "Before")
-    ConfigVersion.publish!(ConfigVersion.pending_config)
     @api.update(:name => "After")
->>>>>>> 8f480d0a
   end
 
   def after_all
