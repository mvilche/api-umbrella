--- conflicted
+++ resolved
@@ -20,11 +20,7 @@
   def test_publish_with_no_existing_config
     assert_equal(0, PublishedConfig.count)
 
-<<<<<<< HEAD
-    api = FactoryGirl.create(:api_backend)
-=======
-    api = FactoryBot.create(:api)
->>>>>>> 8f480d0a
+    api = FactoryBot.create(:api_backend)
     config = {
       :apis => {
         api.id => { :publish => "1" },
@@ -43,19 +39,11 @@
   end
 
   def test_publish_with_existing_config
-<<<<<<< HEAD
-    api = FactoryGirl.create(:api_backend)
+    api = FactoryBot.create(:api_backend)
     publish_api_backends([api.id])
     assert_equal(1, PublishedConfig.count)
 
-    api = FactoryGirl.create(:api_backend)
-=======
-    FactoryBot.create(:api)
-    ConfigVersion.publish!(ConfigVersion.pending_config)
-    assert_equal(1, ConfigVersion.count)
-
-    api = FactoryBot.create(:api)
->>>>>>> 8f480d0a
+    api = FactoryBot.create(:api_backend)
     config = {
       :apis => {
         api.id => { :publish => "1" },
@@ -74,27 +62,15 @@
   end
 
   def test_combines_new_and_existing_config_in_order
-<<<<<<< HEAD
-    api1 = FactoryGirl.create(:api_backend, :sort_order => 40)
-    api2 = FactoryGirl.create(:api_backend, :sort_order => 15)
+    api1 = FactoryBot.create(:api_backend, :sort_order => 40)
+    api2 = FactoryBot.create(:api_backend, :sort_order => 15)
     publish_api_backends([api1.id, api2.id])
     assert_equal(1, PublishedConfig.count)
 
-    api3 = FactoryGirl.create(:api_backend, :sort_order => 90)
-    api4 = FactoryGirl.create(:api_backend, :sort_order => 1)
-    api5 = FactoryGirl.create(:api_backend, :sort_order => 50)
-    api6 = FactoryGirl.create(:api_backend, :sort_order => 20)
-=======
-    api1 = FactoryBot.create(:api, :sort_order => 40)
-    api2 = FactoryBot.create(:api, :sort_order => 15)
-    ConfigVersion.publish!(ConfigVersion.pending_config)
-    assert_equal(1, ConfigVersion.count)
-
-    api3 = FactoryBot.create(:api, :sort_order => 90)
-    api4 = FactoryBot.create(:api, :sort_order => 1)
-    api5 = FactoryBot.create(:api, :sort_order => 50)
-    api6 = FactoryBot.create(:api, :sort_order => 20)
->>>>>>> 8f480d0a
+    api3 = FactoryBot.create(:api_backend, :sort_order => 90)
+    api4 = FactoryBot.create(:api_backend, :sort_order => 1)
+    api5 = FactoryBot.create(:api_backend, :sort_order => 50)
+    api6 = FactoryBot.create(:api_backend, :sort_order => 20)
 
     config = {
       :apis => {
@@ -123,21 +99,12 @@
   end
 
   def test_publish_selected_apis_only
-<<<<<<< HEAD
-    api1 = FactoryGirl.create(:api_backend, :name => "Before")
+    api1 = FactoryBot.create(:api_backend, :name => "Before")
     publish_api_backends([api1.id])
 
-    api1.update_attributes(:name => "After")
-    api2 = FactoryGirl.create(:api_backend)
-    api3 = FactoryGirl.create(:api_backend)
-=======
-    api1 = FactoryBot.create(:api, :name => "Before")
-    ConfigVersion.publish!(ConfigVersion.pending_config)
-
     api1.update(:name => "After")
-    api2 = FactoryBot.create(:api)
-    api3 = FactoryBot.create(:api)
->>>>>>> 8f480d0a
+    api2 = FactoryBot.create(:api_backend)
+    api3 = FactoryBot.create(:api_backend)
 
     config = {
       :apis => {
@@ -163,23 +130,13 @@
   end
 
   def test_noop_when_no_changes_selected
-<<<<<<< HEAD
-    api1 = FactoryGirl.create(:api_backend, :name => "Before")
+    api1 = FactoryBot.create(:api_backend, :name => "Before")
     publish_api_backends([api1.id])
     initial = PublishedConfig.active
 
-    api1.update_attributes(:name => "After")
-    FactoryGirl.create(:api_backend)
-    FactoryGirl.create(:api_backend)
-=======
-    api1 = FactoryBot.create(:api, :name => "Before")
-    initial = ConfigVersion.publish!(ConfigVersion.pending_config)
-    initial.reload
-
     api1.update(:name => "After")
-    FactoryBot.create(:api)
-    FactoryBot.create(:api)
->>>>>>> 8f480d0a
+    FactoryBot.create(:api_backend)
+    FactoryBot.create(:api_backend)
 
     response = Typhoeus.post("https://127.0.0.1:9081/api-umbrella/v1/config/publish.json", http_options.deep_merge(admin_token).deep_merge({
       :headers => { "Content-Type" => "application/x-www-form-urlencoded" },
