--- conflicted
+++ resolved
@@ -81,22 +81,8 @@
       result.firstResponse.headers['x-unique-output'].length.should.be.greaterThan(0);
       result.firstResponse.headers['x-unique-output'].should.not.eql(result.secondResponse.headers['x-unique-output']);
 
-<<<<<<< HEAD
       trafficServerViaCode(result.firstResponse, 's').should.eql('S'); // served from origin server
       trafficServerViaCode(result.secondResponse, 's').should.eql('S'); // served from origin server
-=======
-      if(result.firstResponse.headers['x-cache']) {
-        result.firstResponse.headers['x-cache'].should.not.include('HIT');
-      } else {
-        should.not.exist(result.firstResponse.headers['x-cache']);
-      }
-
-      if(result.secondResponse.headers['x-cache']) {
-        result.secondResponse.headers['x-cache'].should.not.include('HIT');
-      } else {
-        should.not.exist(result.secondResponse.headers['x-cache']);
-      }
->>>>>>> d7aa58f3
 
       done(error, result);
     });
@@ -112,18 +98,8 @@
       result.firstResponse.headers['x-unique-output'].length.should.be.greaterThan(0);
       result.firstResponse.headers['x-unique-output'].should.eql(result.secondResponse.headers['x-unique-output']);
 
-<<<<<<< HEAD
       trafficServerViaCode(result.firstResponse, 's').should.eql('S'); // served from origin server
       trafficServerViaCode(result.secondResponse, 's').should.eql(' '); // no origin server connection needed
-=======
-      if(result.firstResponse.headers['x-cache']) {
-        result.firstResponse.headers['x-cache'].should.not.include('HIT');
-      } else {
-        should.not.exist(result.firstResponse.headers['x-cache']);
-      }
-
-      result.secondResponse.headers['x-cache'].should.include('HIT');
->>>>>>> d7aa58f3
 
       done(error, result);
     });
