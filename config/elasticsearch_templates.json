[
  {
<<<<<<< HEAD
    "id": "api-umbrella-log-v2-template",
    "template": {
      "template": "api-umbrella-logs-v2-*",
=======
    "id": "api-umbrella-log-v1-template",
    "template": {
      "template": "api-umbrella-logs-v1-*",
>>>>>>> 48709cae
      "settings": {
        "index": {
          "number_of_shards": 1
        },
        "analysis": {
<<<<<<< HEAD
          "normalizer": {
            "lowercase_normalizer": {
              "type": "custom",
              "filter": ["lowercase", "asciifolding"]
=======
          "analyzer": {
            "keyword_lowercase": {
              "type": "custom",
              "tokenizer": "keyword",
              "filter": ["lowercase"]
>>>>>>> 48709cae
            }
          }
        },
        "translog": {
          "durability": "async",
          "sync_interval": "10s"
        }
      },
      "mappings": {
        "log": {
          "_all": {
            "enabled": false
          },
          "dynamic": false,
          "properties": {
            "api_backend_id": {
              "type": "string",
              "index": "not_analyzed"
            },
            "api_backend_url_match_id": {
              "type": "string",
              "index": "not_analyzed"
            },
            "api_key": {
              "type": "keyword",
              "normalizer": "lowercase_normalizer"
            },
            "gatekeeper_denied_code": {
              "type": "keyword",
              "normalizer": "lowercase_normalizer"
            },
            "request_accept": {
              "type": "keyword",
              "normalizer": "lowercase_normalizer"
            },
            "request_accept_encoding": {
              "type": "keyword",
              "normalizer": "lowercase_normalizer"
            },
            "request_at": {
              "type": "date",
              "doc_values": true
            },
            "request_basic_auth_username": {
              "type": "keyword",
              "normalizer": "lowercase_normalizer"
            },
            "request_connection": {
              "type": "keyword",
              "normalizer": "lowercase_normalizer"
            },
            "request_content_type": {
              "type": "keyword",
              "normalizer": "lowercase_normalizer"
            },
            "request_hierarchy": {
              "type": "keyword",
              "normalizer": "lowercase_normalizer"
            },
            "request_host": {
              "type": "keyword",
              "normalizer": "lowercase_normalizer"
            },
            "request_ip": {
              "type": "keyword",
              "normalizer": "lowercase_normalizer"
            },
            "request_ip_city": {
              "type": "keyword",
              "normalizer": "lowercase_normalizer"
            },
            "request_ip_country": {
              "type": "keyword",
              "normalizer": "lowercase_normalizer"
            },
            "request_ip_region": {
              "type": "keyword",
              "normalizer": "lowercase_normalizer"
            },
            "request_method": {
              "type": "keyword",
              "normalizer": "lowercase_normalizer"
            },
            "request_origin": {
              "type": "keyword",
              "normalizer": "lowercase_normalizer"
            },
            "request_path": {
<<<<<<< HEAD
              "type": "keyword",
              "normalizer": "lowercase_normalizer"
=======
              "type": "string",
              "analyzer": "keyword_lowercase"
>>>>>>> 48709cae
            },
            "request_referer": {
              "type": "keyword",
              "normalizer": "lowercase_normalizer"
            },
            "request_scheme": {
              "type": "keyword",
              "normalizer": "lowercase_normalizer"
            },
            "request_size": {
              "type": "integer",
              "doc_values": true
            },
            "request_query": {
              "type": "keyword",
              "normalizer": "lowercase_normalizer"
            },
            "request_url_query": {
              "type": "string",
              "analyzer": "keyword_lowercase"
            },
            "request_user_agent": {
              "type": "keyword",
              "normalizer": "lowercase_normalizer"
            },
            "request_user_agent_family": {
              "type": "keyword",
              "normalizer": "lowercase_normalizer"
            },
            "request_user_agent_type": {
              "type": "keyword",
              "normalizer": "lowercase_normalizer"
            },
            "response_age": {
              "type": "integer",
              "doc_values": true
            },
            "response_cache": {
              "type": "keyword",
              "normalizer": "lowercase_normalizer"
            },
            "response_content_encoding": {
              "type": "keyword",
              "normalizer": "lowercase_normalizer"
            },
            "response_content_length": {
              "type": "integer",
              "doc_values": true
            },
            "response_content_type": {
              "type": "keyword",
              "normalizer": "lowercase_normalizer"
            },
            "response_server": {
              "type": "keyword",
              "normalizer": "lowercase_normalizer"
            },
            "response_size": {
              "type": "integer",
              "doc_values": true
            },
            "response_status": {
              "type": "short",
              "doc_values": true
            },
            "response_time": {
              "type": "integer",
              "doc_values": true
            },
            "response_transfer_encoding": {
              "type": "keyword",
              "normalizer": "lowercase_normalizer"
            },
            "user_id": {
              "type": "keyword",
              "normalizer": "lowercase_normalizer"
            },
            "user_email": {
              "type": "keyword",
              "normalizer": "lowercase_normalizer"
            },
            "user_registration_source": {
              "type": "keyword",
              "normalizer": "lowercase_normalizer"
            }
          }
        }
      }
    }
  }
]<|MERGE_RESOLUTION|>--- conflicted
+++ resolved
@@ -1,31 +1,17 @@
 [
   {
-<<<<<<< HEAD
     "id": "api-umbrella-log-v2-template",
     "template": {
       "template": "api-umbrella-logs-v2-*",
-=======
-    "id": "api-umbrella-log-v1-template",
-    "template": {
-      "template": "api-umbrella-logs-v1-*",
->>>>>>> 48709cae
       "settings": {
         "index": {
           "number_of_shards": 1
         },
         "analysis": {
-<<<<<<< HEAD
           "normalizer": {
             "lowercase_normalizer": {
               "type": "custom",
               "filter": ["lowercase", "asciifolding"]
-=======
-          "analyzer": {
-            "keyword_lowercase": {
-              "type": "custom",
-              "tokenizer": "keyword",
-              "filter": ["lowercase"]
->>>>>>> 48709cae
             }
           }
         },
@@ -114,13 +100,8 @@
               "normalizer": "lowercase_normalizer"
             },
             "request_path": {
-<<<<<<< HEAD
               "type": "keyword",
               "normalizer": "lowercase_normalizer"
-=======
-              "type": "string",
-              "analyzer": "keyword_lowercase"
->>>>>>> 48709cae
             },
             "request_referer": {
               "type": "keyword",
@@ -140,7 +121,7 @@
             },
             "request_url_query": {
               "type": "string",
-              "analyzer": "keyword_lowercase"
+              "analyzer": "lowercase_normalizer"
             },
             "request_user_agent": {
               "type": "keyword",
