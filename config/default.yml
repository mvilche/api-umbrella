app_env: production
services:
  - general_db
  - log_db
  - router
  - web
user: api-umbrella
group: api-umbrella
rlimits:
  nofile: 100000
  nproc: 20000
http_port: 80
https_port: 443
listen:
  addresses:
    - "*"
    - "[::]"
nginx:
  workers: auto
  worker_connections: 8192
  error_log_level: notice
  access_log_filename: access.log
  access_log_options: buffer=256k flush=10s
  proxy_connect_timeout: 60
  proxy_read_timeout: 60
  proxy_send_timeout: 60
  keepalive_timeout: 75
  ssl_protocols: "TLSv1 TLSv1.1 TLSv1.2"
  ssl_ciphers: "ECDHE-ECDSA-CHACHA20-POLY1305:ECDHE-RSA-CHACHA20-POLY1305:ECDHE-ECDSA-AES128-GCM-SHA256:ECDHE-RSA-AES128-GCM-SHA256:ECDHE-ECDSA-AES256-GCM-SHA384:ECDHE-RSA-AES256-GCM-SHA384:DHE-RSA-AES128-GCM-SHA256:DHE-RSA-AES256-GCM-SHA384:ECDHE-ECDSA-AES128-SHA256:ECDHE-RSA-AES128-SHA256:ECDHE-ECDSA-AES128-SHA:ECDHE-RSA-AES256-SHA384:ECDHE-RSA-AES128-SHA:ECDHE-ECDSA-AES256-SHA384:ECDHE-ECDSA-AES256-SHA:ECDHE-RSA-AES256-SHA:DHE-RSA-AES128-SHA256:DHE-RSA-AES128-SHA:DHE-RSA-AES256-SHA256:DHE-RSA-AES256-SHA:ECDHE-ECDSA-DES-CBC3-SHA:ECDHE-RSA-DES-CBC3-SHA:EDH-RSA-DES-CBC3-SHA:AES128-GCM-SHA256:AES256-GCM-SHA384:AES128-SHA256:AES256-SHA256:AES128-SHA:AES256-SHA:DES-CBC3-SHA:!DSS"
  ssl_session_cache: "shared:ssl_sessions:50m"
  ssl_session_timeout: 24h
  ssl_session_tickets: "off"
  ssl_buffer_size: 1400
  ssl_prefer_server_ciphers: "on"
  ssl_ecdh_curve: secp384r1
  lua_ssl_trusted_certificate:
  lua_ssl_verify_depth: 1
  shared_dicts:
    active_config:
      size: 3m
    api_users:
      size: 3m
    geocode_city_cache:
      size: 100k
    interval_locks:
      size: 20k
    locks:
      size: 20k
    stats:
      size: 20m
    upstream_checksums:
      size: 200k
  _reloader_frequency: 14400 # 4 hours
gatekeeper:
  api_key_methods:
    - header
    - getParam
    - basicAuthUsername
  api_key_cache: true
trafficserver:
  host: 127.0.0.1
  port: 14009
  management_port: 14008
  storage:
    size: 256M
  embedded_server_config:
    records: []
api_server:
  host: 127.0.0.1
  port: 14010
web:
  host: 127.0.0.1
  port: 14012
  request_timeout: 30
  workers: 2
  error_log_level: notice
  api_user:
    first_name_exclude_regex: "(http|https|www|<|>|\\r|\\n)"
    last_name_exclude_regex: "(http|https|www|<|>|\\r|\\n)"
  admin:
    initial_superusers: []
    username_is_email: true
    password_length_min: 14
    password_length_max: 72
    email_regex: "\\A[^@\\s]+@[^@\\s]+\\z"
    password_regex:
    auth_strategies:
      enabled:
        - local
      cas:
        options:
          service_validate_url: /serviceValidate
          login_url: /login
          logout_url: /logout
          ssl: true
      facebook:
        client_id:
        client_secret:
      github:
        client_id:
        client_secret:
      gitlab:
        client_id:
        client_secret:
      google:
        client_id:
        client_secret:
      ldap:
        options:
          port: 389
          method: plain
          uid: sAMAccountName
      max.gov:
        require_mfa: true
        options:
          host: login.max.gov
          login_url: /cas/login
          service_validate_url: /cas/serviceValidate
          logout_url: /cas/logout
          ssl: true
  mailer:
    smtp_settings:
      host: 127.0.0.1
      port: 25
static_site:
  host: 127.0.0.1
  port: 14013
router:
  api_backends:
    keepalive_connections: 20
    keepalive_idle_timeout: 120
  trusted_proxies: []
  global_rate_limits:
    ip_rate:
    ip_burst:
    ip_rate_size: 8m
    ip_rate_log_level: error
    ip_connections:
    ip_connections_size: 5m
    ip_connections_log_level: error
  web_app_host: "*"
  website_backend_required_https_regex_default: "^.*"
  redirect_not_found_to_https: true
rsyslog:
  host: 127.0.0.1
  port: 14014
log:
  destination: file
dns_resolver:
  negative_ttl: 60
  max_stale: 86400
  timeout: 2000
  retries: 3
postgresql:
  host: 127.0.0.1
  port: 14006
  database: api_umbrella
  username: api_umbrella_app_user
  password:
  embedded_server_config:
    listen_addresses: 127.0.0.1
    port: 14006
mongodb:
  url: "mongodb://127.0.0.1:14001/api_umbrella"
  read_preference: primaryPreferred
  embedded_server_config:
    processManagement:
      fork: false
    net:
      bindIp: 127.0.0.1
      port: 14001
mora:
  host: 127.0.0.1
  port: 14004
  timeout: 0
elasticsearch:
  hosts:
    - "http://127.0.0.1:14002"
  embedded_server_env:
    heap_size: 512m
  api_version: 2
  template_version: 1
  embedded_server_config:
    network:
      host: 127.0.0.1
    http:
      port: 14002
    transport:
      tcp:
        port: 14003
    cluster:
      name: api-umbrella
    indices:
      fielddata:
        cache:
          size: 40%
      breaker:
        fielddata:
          limit: 60%
  aws_signing_proxy:
    host: 127.0.0.1
    port: 14017
<<<<<<< HEAD
    workers: 1
    error_log_level: notice
=======
>>>>>>> 606f190e
analytics:
  adapter: elasticsearch
  timezone: UTC
  log_request_url_query_params_separately: false
<<<<<<< HEAD
kylin:
  protocol: http
  host: 127.0.0.1
  port: 7070
presto:
  protocol: http
  host: 127.0.0.1
  port: 14015
  embedded_server_config:
    http_port: 14015
    max_memory: 2GB
    max_memory_per_node: 1GB
    discovery_uri: http://127.0.0.1:14015
    query_max_run_time: 60s
    hive:
      metastore_uri: thrift://127.0.0.1:9083
flume:
  host: 127.0.0.1
  port: 14016
  embedded_server_config:
    java_opts:
kafka:
  brokers: []
  topic: api_umbrella_logs
=======
>>>>>>> 606f190e
strip_cookies:
  - ^__utm.*$
  - ^_ga$
  - ^is_returning$
site_name: API Umbrella
apiSettings:
  require_https: required_return_error
  rate_limits:
    - duration: 1000
      accuracy: 500
      limit_by: ip
      limit_to: 50
      distributed: false
    - duration: 1000
      accuracy: 500
      limit_by: apiKey
      limit_to: 20
      distributed: false
    - duration: 15000
      accuracy: 1000
      limit_by: ip
      limit_to: 250
      distributed: true
    - duration: 15000
      accuracy: 1000
      limit_by: apiKey
      limit_to: 150
      distributed: true
    - duration: 3600000
      accuracy: 60000
      limit_by: apiKey
      limit_to: 1000
      distributed: true
      response_headers: true
  error_templates:
    json: |-
      {
        "error": {
          "code": {{code}},
          "message": {{message}}
        }
      }
    xml: |-
      <?xml version="1.0" encoding="UTF-8"?>
      <response>
        <error>
          <code>{{code}}</code>
          <message>{{message}}</message>
        </error>
      </response>
    csv: |-
      Error Code,Error Message
      {{code}},{{message}}
    html: |-
      <html>
        <body>
          <h1>{{code}}</h1>
          <p>{{message}}</p>
        </body>
      </html>
  error_data:
    common:
      signup_url: "{{base_url}}"
      contact_url: "{{base_url}}/contact/"
    not_found:
      status_code: 404
      code: NOT_FOUND
      message: The requested URL was not found on this server.
    api_key_missing:
      status_code: 403
      code: API_KEY_MISSING
      message: No api_key was supplied. Get one at {{signup_url}}
    api_key_invalid:
      status_code: 403
      code: API_KEY_INVALID
      message: An invalid api_key was supplied. Get one at {{signup_url}}
    api_key_disabled:
      status_code: 403
      code: API_KEY_DISABLED
      message: The api_key supplied has been disabled. Contact us at {{contact_url}} for assistance
    api_key_unverified:
      status_code: 403
      code: API_KEY_UNVERIFIED
      message: The api_key supplied has not been verified yet. Please check your e-mail to verify the API key. Contact us at {{contact_url}} for assistance
    api_key_unauthorized:
      status_code: 403
      code: API_KEY_UNAUTHORIZED
      message: The api_key supplied is not authorized to access the given service. Contact us at {{contact_url}} for assistance
    over_rate_limit:
      status_code: 429
      code: OVER_RATE_LIMIT
      message: You have exceeded your rate limit. Try again later or contact us at {{contact_url}} for assistance
    internal_server_error:
      status_code: 500
      code: INTERNAL_SERVER_ERROR
      message: An unexpected error has occurred. Try again later or contact us at {{contact_url}} for assistance
    https_required:
      status_code: 400
      code: HTTPS_REQUIRED
      message: "Requests must be made over HTTPS. Try accessing the API at: {{https_url}}"
internal_apis:
  - id: api-umbrella-gatekeeper-backend
    name: API Umbrella - Gatekeeper APIs
    frontend_host: "{{router.web_app_host}}"
    backend_host: 127.0.0.1
    backend_protocol: http
    balance_algorithm: least_conn
    sort_order: 1
    servers:
      - host: "{{api_server.host}}"
        port: "{{api_server.port}}"
    url_matches:
      - frontend_prefix: "/api-umbrella/v1/health"
        backend_prefix: "/api-umbrella/v1/health"
      - frontend_prefix: "/api-umbrella/v1/state"
        backend_prefix: "/api-umbrella/v1/state"
    settings:
      require_https: required_return_error
    sub_settings:
      - http_method: get
        regex: "^/api-umbrella/v1/(health|state)"
        settings:
          disable_api_key: true
          rate_limit_mode: unlimited
          require_https: optional
          disable_analytics: true
<<<<<<< HEAD
  - id: api-umbrella-web-app-backend
=======
  - _id: api-umbrella-web-app-backend
>>>>>>> 606f190e
    name: API Umbrella - HTTP APIs
    frontend_host: "{{router.web_app_host}}"
    backend_host: 127.0.0.1
    backend_protocol: http
    balance_algorithm: least_conn
    sort_order: 2
    servers:
      - host: "{{web.host}}"
        port: "{{web.port}}"
    url_matches:
      - frontend_prefix: "/api-umbrella/"
        backend_prefix: "/api-umbrella/"
      - frontend_prefix: "/admin/"
        backend_prefix: "/admin/"
      - frontend_prefix: "/admin"
        backend_prefix: "/admin"
        exact_match: true
      - frontend_prefix: "/admins/"
        backend_prefix: "/admins/"
      - frontend_prefix: "/admins"
        backend_prefix: "/admins"
        exact_match: true
<<<<<<< HEAD
=======
      - frontend_prefix: "/web-assets/"
        backend_prefix: "/web-assets/"
    settings:
      require_https: required_return_error
>>>>>>> 606f190e
    sub_settings:
      - http_method: any
        regex: "^/admin/stats"
        settings:
          disable_api_key: true
      - http_method: POST
        regex: "^/admin/login"
        settings:
          disable_api_key: true
          rate_limit_mode: custom
          rate_limits:
            - duration: 15000
              accuracy: 1000
              limit_by: ip
<<<<<<< HEAD
              limit_to: 100
              distributed: true
              response_headers: true
      - http_method: any
        regex: "^/admin"
=======
              limit: 100
              distributed: true
              response_headers: true
      - http_method: any
        regex: "^/(admin|web-assets)"
>>>>>>> 606f190e
        settings:
          disable_api_key: true
          rate_limit_mode: unlimited
          redirect_https: true
          disable_analytics: true
internal_website_backends:
  - id: api-umbrella-website-backend
    frontend_host: "{{router.web_app_host}}"
    backend_protocol: http
    server_host: "{{static_site.host}}"
    server_port: "{{static_site.port}}"
ban:
  user_agents:
  ips:
  response:
    status_code: 403
    delay: 0
    message: "Please contact us for assistance."
ember_server:
  port: 14050
  live_reload_port: 14051
<<<<<<< HEAD
=======
umask: "0027"
>>>>>>> 606f190e
_test_config:
  default_null_override_hash:
  default_null_override_string:
  default_empty_hash_override_hash: {}<|MERGE_RESOLUTION|>--- conflicted
+++ resolved
@@ -200,42 +200,12 @@
   aws_signing_proxy:
     host: 127.0.0.1
     port: 14017
-<<<<<<< HEAD
     workers: 1
     error_log_level: notice
-=======
->>>>>>> 606f190e
 analytics:
   adapter: elasticsearch
   timezone: UTC
   log_request_url_query_params_separately: false
-<<<<<<< HEAD
-kylin:
-  protocol: http
-  host: 127.0.0.1
-  port: 7070
-presto:
-  protocol: http
-  host: 127.0.0.1
-  port: 14015
-  embedded_server_config:
-    http_port: 14015
-    max_memory: 2GB
-    max_memory_per_node: 1GB
-    discovery_uri: http://127.0.0.1:14015
-    query_max_run_time: 60s
-    hive:
-      metastore_uri: thrift://127.0.0.1:9083
-flume:
-  host: 127.0.0.1
-  port: 14016
-  embedded_server_config:
-    java_opts:
-kafka:
-  brokers: []
-  topic: api_umbrella_logs
-=======
->>>>>>> 606f190e
 strip_cookies:
   - ^__utm.*$
   - ^_ga$
@@ -362,11 +332,7 @@
           rate_limit_mode: unlimited
           require_https: optional
           disable_analytics: true
-<<<<<<< HEAD
   - id: api-umbrella-web-app-backend
-=======
-  - _id: api-umbrella-web-app-backend
->>>>>>> 606f190e
     name: API Umbrella - HTTP APIs
     frontend_host: "{{router.web_app_host}}"
     backend_host: 127.0.0.1
@@ -389,13 +355,10 @@
       - frontend_prefix: "/admins"
         backend_prefix: "/admins"
         exact_match: true
-<<<<<<< HEAD
-=======
       - frontend_prefix: "/web-assets/"
         backend_prefix: "/web-assets/"
     settings:
       require_https: required_return_error
->>>>>>> 606f190e
     sub_settings:
       - http_method: any
         regex: "^/admin/stats"
@@ -410,19 +373,11 @@
             - duration: 15000
               accuracy: 1000
               limit_by: ip
-<<<<<<< HEAD
               limit_to: 100
               distributed: true
               response_headers: true
       - http_method: any
-        regex: "^/admin"
-=======
-              limit: 100
-              distributed: true
-              response_headers: true
-      - http_method: any
         regex: "^/(admin|web-assets)"
->>>>>>> 606f190e
         settings:
           disable_api_key: true
           rate_limit_mode: unlimited
@@ -444,10 +399,7 @@
 ember_server:
   port: 14050
   live_reload_port: 14051
-<<<<<<< HEAD
-=======
 umask: "0027"
->>>>>>> 606f190e
 _test_config:
   default_null_override_hash:
   default_null_override_string:
