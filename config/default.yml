app_env: production
services:
  - general_db
  - log_db
  - router
  - web
user: api-umbrella
group: api-umbrella
rlimits:
  nofile: 100000
  nproc: 20000
http_port: 80
https_port: 443
listen:
  addresses:
    - "*"
    - "[::]"
nginx:
  workers: auto
  worker_connections: 8192
  error_log_level: notice
  access_log_filename: access.log
  access_log_options: buffer=256k flush=10s
  proxy_connect_timeout: 60
  proxy_read_timeout: 60
  proxy_send_timeout: 60
  keepalive_timeout: 75
  ssl_protocols: "TLSv1 TLSv1.1 TLSv1.2"
  ssl_ciphers: "ECDHE-ECDSA-CHACHA20-POLY1305:ECDHE-RSA-CHACHA20-POLY1305:ECDHE-ECDSA-AES128-GCM-SHA256:ECDHE-RSA-AES128-GCM-SHA256:ECDHE-ECDSA-AES256-GCM-SHA384:ECDHE-RSA-AES256-GCM-SHA384:DHE-RSA-AES128-GCM-SHA256:DHE-RSA-AES256-GCM-SHA384:ECDHE-ECDSA-AES128-SHA256:ECDHE-RSA-AES128-SHA256:ECDHE-ECDSA-AES128-SHA:ECDHE-RSA-AES256-SHA384:ECDHE-RSA-AES128-SHA:ECDHE-ECDSA-AES256-SHA384:ECDHE-ECDSA-AES256-SHA:ECDHE-RSA-AES256-SHA:DHE-RSA-AES128-SHA256:DHE-RSA-AES128-SHA:DHE-RSA-AES256-SHA256:DHE-RSA-AES256-SHA:ECDHE-ECDSA-DES-CBC3-SHA:ECDHE-RSA-DES-CBC3-SHA:EDH-RSA-DES-CBC3-SHA:AES128-GCM-SHA256:AES256-GCM-SHA384:AES128-SHA256:AES256-SHA256:AES128-SHA:AES256-SHA:DES-CBC3-SHA:!DSS"
  ssl_session_cache: "shared:ssl_sessions:50m"
  ssl_session_timeout: 24h
  ssl_session_tickets: "off"
  ssl_buffer_size: 1400
  ssl_prefer_server_ciphers: "on"
  ssl_ecdh_curve: secp384r1
  lua_ssl_trusted_certificate:
  lua_ssl_verify_depth: 1
  dyups:
    host: 127.0.0.1
    port: 14005
  shared_dicts:
    active_config:
      size: 3m
    api_users:
      size: 3m
    dns_cache:
      size: 300k
    geocode_city_cache:
      size: 100k
    interval_locks:
      size: 20k
    locks:
      size: 20k
    resolved_hosts:
      size: 100k
    stats:
      size: 20m
    upstream_checksums:
      size: 200k
  _reloader_frequency: 14400 # 4 hours
gatekeeper:
  api_key_methods:
    - header
    - getParam
    - basicAuthUsername
  api_key_cache: true
trafficserver:
  host: 127.0.0.1
  port: 14009
  management_port: 14008
  storage:
    size: 256M
  embedded_server_config:
    records: []
api_server:
  host: 127.0.0.1
  port: 14010
web:
  host: 127.0.0.1
  port: 14012
  rails_secret_token:
  request_timeout: 30
  puma:
    workers: 2
    min_threads: 2
    max_threads: 24
  api_user:
    first_name_exclude_regex: "(http|https|www|<|>|\\r|\\n)"
    last_name_exclude_regex: "(http|https|www|<|>|\\r|\\n)"
  admin:
    initial_superusers: []
    username_is_email: true
    password_length_min: 14
    password_length_max: 72
    email_regex: "\\A[^@\\s]+@[^@\\s]+\\z"
    password_regex:
    auth_strategies:
      enabled:
        - local
      cas:
        options:
          service_validate_url: /serviceValidate
          login_url: /login
          logout_url: /logout
          ssl: true
      facebook:
        client_id:
        client_secret:
      github:
        client_id:
        client_secret:
      gitlab:
        client_id:
        client_secret:
      google:
        client_id:
        client_secret:
      ldap:
        options:
          port: 389
          method: plain
          uid: sAMAccountName
      max.gov:
        require_mfa: true
        options:
          host: login.max.gov
          login_url: /cas/login
          service_validate_url: /cas/serviceValidate
          logout_url: /cas/logout
          ssl: true
  mailer:
    smtp_settings:
static_site:
  host: 127.0.0.1
  port: 14013
router:
  api_backends:
    host: 127.0.0.1
    port: 14011
    keepalive_connections: 10
  trusted_proxies: []
  global_rate_limits:
    ip_rate:
    ip_burst:
    ip_rate_size: 8m
    ip_rate_log_level: error
    ip_connections:
    ip_connections_size: 5m
    ip_connections_log_level: error
  web_app_host: "*"
  web_app_backend_regex: "^/(admin|admins|web-assets)(/|$)"
  web_app_backend_required_https_regex: "^.*"
  website_backend_required_https_regex_default: "^.*"
  redirect_not_found_to_https: true
rsyslog:
  host: 127.0.0.1
  port: 14014
log:
  destination: file
dns_resolver:
  negative_ttl: 60
  max_stale: 86400
  timeout: 2000
  retries: 3
mongodb:
  url: "mongodb://127.0.0.1:14001/api_umbrella"
  read_preference: primaryPreferred
  embedded_server_config:
    processManagement:
      fork: false
    net:
      bindIp: 127.0.0.1
      port: 14001
mora:
  host: 127.0.0.1
  port: 14004
  timeout: 0
elasticsearch:
  hosts:
    - "http://127.0.0.1:14002"
  embedded_server_env:
    heap_size: 512m
<<<<<<< HEAD
  api_version: 2
  template_version: 1
=======
  api_version: 5
>>>>>>> 390c997a
  embedded_server_config:
    network:
      host: 127.0.0.1
    http:
      port: 14002
    transport:
      tcp:
        port: 14003
    cluster:
      name: api-umbrella
    indices:
      fielddata:
        cache:
          size: 40%
      breaker:
        fielddata:
          limit: 60%
analytics:
  adapter: elasticsearch
  timezone: UTC
  log_request_url_query_params_separately: false
<<<<<<< HEAD
=======
kylin:
  protocol: http
  host: 127.0.0.1
  port: 7070
presto:
  protocol: http
  host: 127.0.0.1
  port: 14015
  embedded_server_config:
    http_port: 14015
    max_memory: 2GB
    max_memory_per_node: 1GB
    discovery_uri: http://127.0.0.1:14015
    query_max_run_time: 60s
    hive:
      metastore_uri: thrift://127.0.0.1:9083
flume:
  host: 127.0.0.1
  port: 14016
  embedded_server_config:
    java_opts:
kafka:
  brokers: []
  topic: api_umbrella_logs
log_template_version: v2
>>>>>>> 390c997a
strip_cookies:
  - ^__utm.*$
  - ^_ga$
  - ^is_returning$
site_name: API Umbrella
apiSettings:
  require_https: required_return_error
  rate_limits:
    - duration: 1000
      accuracy: 500
      limit_by: ip
      limit: 50
      distributed: false
    - duration: 1000
      accuracy: 500
      limit_by: apiKey
      limit: 20
      distributed: false
    - duration: 15000
      accuracy: 1000
      limit_by: ip
      limit: 250
      distributed: true
    - duration: 15000
      accuracy: 1000
      limit_by: apiKey
      limit: 150
      distributed: true
    - duration: 3600000
      accuracy: 60000
      limit_by: apiKey
      limit: 1000
      distributed: true
      response_headers: true
  error_templates:
    json: |-
      {
        "error": {
          "code": {{code}},
          "message": {{message}}
        }
      }
    xml: |-
      <?xml version="1.0" encoding="UTF-8"?>
      <response>
        <error>
          <code>{{code}}</code>
          <message>{{message}}</message>
        </error>
      </response>
    csv: |-
      Error Code,Error Message
      {{code}},{{message}}
    html: |-
      <html>
        <body>
          <h1>{{code}}</h1>
          <p>{{message}}</p>
        </body>
      </html>
  error_data:
    common:
      signup_url: "{{base_url}}"
      contact_url: "{{base_url}}/contact/"
    not_found:
      status_code: 404
      code: NOT_FOUND
      message: The requested URL was not found on this server.
    api_key_missing:
      status_code: 403
      code: API_KEY_MISSING
      message: No api_key was supplied. Get one at {{signup_url}}
    api_key_invalid:
      status_code: 403
      code: API_KEY_INVALID
      message: An invalid api_key was supplied. Get one at {{signup_url}}
    api_key_disabled:
      status_code: 403
      code: API_KEY_DISABLED
      message: The api_key supplied has been disabled. Contact us at {{contact_url}} for assistance
    api_key_unverified:
      status_code: 403
      code: API_KEY_UNVERIFIED
      message: The api_key supplied has not been verified yet. Please check your e-mail to verify the API key. Contact us at {{contact_url}} for assistance
    api_key_unauthorized:
      status_code: 403
      code: API_KEY_UNAUTHORIZED
      message: The api_key supplied is not authorized to access the given service. Contact us at {{contact_url}} for assistance
    over_rate_limit:
      status_code: 429
      code: OVER_RATE_LIMIT
      message: You have exceeded your rate limit. Try again later or contact us at {{contact_url}} for assistance
    internal_server_error:
      status_code: 500
      code: INTERNAL_SERVER_ERROR
      message: An unexpected error has occurred. Try again later or contact us at {{contact_url}} for assistance
    https_required:
      status_code: 400
      code: HTTPS_REQUIRED
      message: "Requests must be made over HTTPS. Try accessing the API at: {{https_url}}"
internal_apis:
  - _id: api-umbrella-gatekeeper-backend
    name: API Umbrella - Gatekeeper APIs
    frontend_host: "{{router.web_app_host}}"
    backend_host: 127.0.0.1
    backend_protocol: http
    balance_algorithm: least_conn
    sort_order: 1
    servers:
      - host: "{{api_server.host}}"
        port: "{{api_server.port}}"
    url_matches:
      - frontend_prefix: "/api-umbrella/v1/health"
        backend_prefix: "/api-umbrella/v1/health"
      - frontend_prefix: "/api-umbrella/v1/state"
        backend_prefix: "/api-umbrella/v1/state"
    sub_settings:
      - http_method: get
        regex: "^/api-umbrella/v1/(health|state)"
        settings:
          disable_api_key: true
          rate_limit_mode: unlimited
          require_https: optional
  - _id: api-umbrella-web-backend
    name: API Umbrella - Web APIs
    frontend_host: "{{router.web_app_host}}"
    backend_host: 127.0.0.1
    backend_protocol: http
    balance_algorithm: least_conn
    sort_order: 1
    servers:
      - host: "{{web.host}}"
        port: "{{web.port}}"
    url_matches:
      - frontend_prefix: "/api-umbrella/"
        backend_prefix: "/api-umbrella/"
    sub_settings:
      - http_method: post
        regex: "^/api-umbrella/v1/users"
      - http_method: post
        regex: "^/api-umbrella/v1/contact"
internal_website_backends:
  - _id: api-umbrella-website-backend
    frontend_host: "{{router.web_app_host}}"
    backend_protocol: http
    server_host: "{{static_site.host}}"
    server_port: "{{static_site.port}}"
ban:
  user_agents:
  ips:
  response:
    status_code: 403
    delay: 0
    message: "Please contact us for assistance."
ember_server:
  port: 14050
  live_reload_port: 14051
_test_config:
  default_null_override_hash:
  default_null_override_string:
  default_empty_hash_override_hash: {}<|MERGE_RESOLUTION|>--- conflicted
+++ resolved
@@ -180,12 +180,8 @@
     - "http://127.0.0.1:14002"
   embedded_server_env:
     heap_size: 512m
-<<<<<<< HEAD
   api_version: 2
   template_version: 1
-=======
-  api_version: 5
->>>>>>> 390c997a
   embedded_server_config:
     network:
       host: 127.0.0.1
@@ -207,34 +203,6 @@
   adapter: elasticsearch
   timezone: UTC
   log_request_url_query_params_separately: false
-<<<<<<< HEAD
-=======
-kylin:
-  protocol: http
-  host: 127.0.0.1
-  port: 7070
-presto:
-  protocol: http
-  host: 127.0.0.1
-  port: 14015
-  embedded_server_config:
-    http_port: 14015
-    max_memory: 2GB
-    max_memory_per_node: 1GB
-    discovery_uri: http://127.0.0.1:14015
-    query_max_run_time: 60s
-    hive:
-      metastore_uri: thrift://127.0.0.1:9083
-flume:
-  host: 127.0.0.1
-  port: 14016
-  embedded_server_config:
-    java_opts:
-kafka:
-  brokers: []
-  topic: api_umbrella_logs
-log_template_version: v2
->>>>>>> 390c997a
 strip_cookies:
   - ^__utm.*$
   - ^_ga$
