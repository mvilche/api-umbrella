# Setup our multi-stage environments.
require "capistrano/ext/multistage"

require "capistrano_nrel_ext/recipes/defaults"
require "capistrano_nrel_ext/recipes/asset_pipeline"
require "capistrano_nrel_ext/recipes/gem_bundler"
require "capistrano_nrel_ext/recipes/nginx"
require "capistrano_nrel_ext/recipes/rails"
require "capistrano_nrel_ext/recipes/redhat"

# Set the application being deployed.
set :application, "developer"

# Define the rails-based applications.
<<<<<<< HEAD
set :rails_app_paths, {
=======
set :rails_app_paths,  {
>>>>>>> e8a7d498
  "." => "/",
}<|MERGE_RESOLUTION|>--- conflicted
+++ resolved
@@ -12,10 +12,6 @@
 set :application, "developer"
 
 # Define the rails-based applications.
-<<<<<<< HEAD
-set :rails_app_paths, {
-=======
 set :rails_app_paths,  {
->>>>>>> e8a7d498
   "." => "/",
 }