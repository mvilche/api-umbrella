--- conflicted
+++ resolved
@@ -38,15 +38,6 @@
   Rake::Task["outdated:admin-ui:npm"].invoke
   puts "\n\n"
 
-<<<<<<< HEAD
-  puts "==== ADMIN-UI: BOWER ===="
-  Rake::Task["outdated:admin-ui:bower"].invoke
-=======
-  puts "==== WEB-APP: GEMS ===="
-  Rake::Task["outdated:web-app:gems"].invoke
->>>>>>> 8f480d0a
-  puts "\n\n"
-
   puts "==== TEST: GEMS ===="
   Rake::Task["outdated:test:gems"].invoke
   puts "\n\n"
