namespace :lint do
  desc "Lint JavaScript files using eslint"
  task :js do
    require "childprocess"
    require "rainbow"

<<<<<<< HEAD
    js_files = `cd #{API_UMBRELLA_SRC_ROOT}/src/api-umbrella/admin-ui && git ls-files | grep "\\.js$"`.split("\n")
    js_files.reject! do |path|
      path.end_with?(".eslintrc.js")
    end

    print "Checking: #{js_files.join(" ")}... "
    process = ChildProcess.build("node_modules/eslint/bin/eslint.js", "--cache", *js_files)
=======
    print "Checking admin-ui... "
    process = ChildProcess.build("yarn", "run", "lint:js")
>>>>>>> 8f480d0a
    process.cwd = File.join(API_UMBRELLA_SRC_ROOT, "src/api-umbrella/admin-ui")
    process.io.inherit!
    process.start
    process.wait
    exit(process.exit_code) if(process.crashed?)
    puts Rainbow("OK").green.bright
  end

  desc "Lint Lua files using luacheck"
  task :lua do
    require "childprocess"

    lua_files = `git ls-files #{API_UMBRELLA_SRC_ROOT} | grep "\\.lua$"`.split("\n")
    process = ChildProcess.build("build/work/test-env/vendor/bin/luacheck", *lua_files)
    process.cwd = API_UMBRELLA_SRC_ROOT
    process.environment["LUA_PATH"] = "build/work/test-env/vendor/share/lua/5.1/?.lua;build/work/test-env/vendor/share/lua/5.1/?/init.lua;;"
    process.environment["LUA_CPATH"] = "build/work/test-env/vendor/lib/lua/5.1/?.so;;"
    process.io.inherit!
    process.start
    process.wait
    exit(process.exit_code) if(process.crashed?)
  end

  require "rubocop/rake_task"
  RuboCop::RakeTask.new(:ruby) do |t|
    t.patterns = [
      File.join(API_UMBRELLA_SRC_ROOT, "test/**/*.rb"),
      File.join(API_UMBRELLA_SRC_ROOT, "Rakefile"),
      File.join(API_UMBRELLA_SRC_ROOT, "script/rake/*.rb"),
      File.join(API_UMBRELLA_SRC_ROOT, "script/rake/*.rake"),
    ]
    t.options = [
      "--display-cop-names",
      "--extra-details",
    ]
  end

  desc "Lint shell files using shellcheck"
  task :shell do
    require "childprocess"
    require "rainbow"

    # Ignore certain vendored files for linting.
    ignore_files = [
      "configure",
      "templates/etc/perp/kylin/rc.run.mustache",
    ]

    ["sh", "bash"].each do |shell|
      shell_files = `git grep -l "^#\!/bin/#{shell}" #{API_UMBRELLA_SRC_ROOT}`.split("\n")
      shell_files += `git grep -l "^#\!/usr/bin/env #{shell}" #{API_UMBRELLA_SRC_ROOT}`.split("\n")
      shell_files -= ignore_files

      if(shell_files.any?)
        print "Checking (#{shell}): #{shell_files.join(" ")}... "
        process = ChildProcess.build("build/work/test-env/bin/shellcheck", "-s", shell, *shell_files)
        process.cwd = API_UMBRELLA_SRC_ROOT
        process.io.inherit!
        process.start
        process.wait
        exit(process.exit_code) if(process.crashed?)
        puts Rainbow("OK").green.bright
      end
    end
  end
end

desc "Lint all source code for errors and style"
task :lint do
  Rake::Task["lint:lua"].invoke
  Rake::Task["lint:ruby"].invoke
  Rake::Task["lint:js"].invoke
  Rake::Task["lint:shell"].invoke
end<|MERGE_RESOLUTION|>--- conflicted
+++ resolved
@@ -4,18 +4,8 @@
     require "childprocess"
     require "rainbow"
 
-<<<<<<< HEAD
-    js_files = `cd #{API_UMBRELLA_SRC_ROOT}/src/api-umbrella/admin-ui && git ls-files | grep "\\.js$"`.split("\n")
-    js_files.reject! do |path|
-      path.end_with?(".eslintrc.js")
-    end
-
-    print "Checking: #{js_files.join(" ")}... "
-    process = ChildProcess.build("node_modules/eslint/bin/eslint.js", "--cache", *js_files)
-=======
     print "Checking admin-ui... "
     process = ChildProcess.build("yarn", "run", "lint:js")
->>>>>>> 8f480d0a
     process.cwd = File.join(API_UMBRELLA_SRC_ROOT, "src/api-umbrella/admin-ui")
     process.io.inherit!
     process.start
