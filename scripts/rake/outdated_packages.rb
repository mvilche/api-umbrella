require "json"
require "net/http"
require "rainbow"
require "uri"

class OutdatedPackages
  REPOS = {
    "api_umbrella_static_site" => {
      :git => "https://github.com/NREL/api-umbrella-static-site.git",
      :git_ref => "master",
    },
    "elasticsearch" => {
      :git => "https://github.com/elasticsearch/elasticsearch.git",
      :constraint => "~> 2.4",
    },
    "elasticsearch5" => {
      :git => "https://github.com/elasticsearch/elasticsearch.git",
      :constraint => "~> 5.6",
    },
    "elasticsearch6" => {
      :git => "https://github.com/elasticsearch/elasticsearch.git",
      :constraint => "~> 6.2",
    },
    "golang" => {
      :git => "https://go.googlesource.com/go",
    },
    "libcidr" => {
      :http => "https://www.over-yonder.net/~fullermd/projects/libcidr",
    },
    "libestr" => {
      :git => "https://github.com/rsyslog/libestr.git",
    },
    "libfastjson" => {
      :git => "https://github.com/rsyslog/libfastjson.git",
    },
    "libgeoip" => {
      :git => "https://github.com/maxmind/geoip-api-c.git",
    },
    "lua_argparse" => {
      :luarock => "argparse",
    },
    "lua_bcrypt" => {
      :luarock => "bcrypt",
    },
    "lua_cmsgpack" => {
      :luarock => "lua-cmsgpack",
    },
    "lua_iconv" => {
      :luarock => "lua-iconv",
    },
    "lua_icu_date" => {
      :git => "https://github.com/GUI/lua-icu-date.git",
      :git_ref => "master",
    },
    "lua_inspect" => {
      :luarock => "inspect",
    },
    "lua_lapis" => {
      :git => "https://github.com/leafo/lapis.git",
    },
    "lua_libcidr_ffi" => {
      :git => "https://github.com/GUI/lua-libcidr-ffi.git",
    },
    "lua_luacheck" => {
      :luarock => "luacheck",
    },
    "lua_lualdap" => {
      :luarock => "lualdap",
    },
    "lua_luaposix" => {
      :luarock => "luaposix",
    },
    "lua_luasocket" => {
      :git => "https://github.com/diegonehab/luasocket.git",
      :git_ref => "master",
    },
    "lua_lustache" => {
      :luarock => "lustache",
    },
    "lua_lyaml" => {
      :luarock => "lyaml",
    },
    "lua_penlight" => {
      :luarock => "penlight",
    },
    "lua_resty_auto_ssl" => {
      :luarock => "lua-resty-auto-ssl",
    },
    "lua_resty_http" => {
      :git => "https://github.com/pintsized/lua-resty-http.git",
    },
    "lua_resty_logger_socket" => {
      :git => "https://github.com/cloudflare/lua-resty-logger-socket.git",
      :git_ref => "master",
    },
    "lua_resty_shcache" => {
      :git => "https://github.com/cloudflare/lua-resty-shcache.git",
      :git_ref => "master",
    },
    "lua_resty_txid" => {
      :git => "https://github.com/GUI/lua-resty-txid.git",
    },
    "lua_resty_uuid" => {
      :luarock => "lua-resty-uuid",
    },
    "luarocks" => {
      :git => "https://github.com/keplerproject/luarocks.git",
    },
    "mailhog" => {
      :git => "https://github.com/mailhog/MailHog.git",
    },
    "nodejs" => {
      :git => "https://github.com/nodejs/node.git",
      :constraint => "~> 10.13",
    },
    "openldap" => {
      :git => "https://github.com/openldap/openldap.git",
    },
    "openresty" => {
      :git => "https://github.com/openresty/openresty.git",
    },
    "openssl" => {
      :git => "https://github.com/openssl/openssl.git",
      :string_version => true,
    },
    "opm_libcidr" => {
      :git => "https://github.com/GUI/lua-libcidr-ffi.git",
    },
    "opm_resty_http" => {
      :git => "https://github.com/pintsized/lua-resty-http.git",
    },
    "opm_resty_mail" => {
      :git => "https://github.com/GUI/lua-resty-mail.git",
    },
    "opm_resty_nettle" => {
      :git => "https://github.com/bungle/lua-resty-nettle.git",
    },
    "opm_resty_session" => {
      :git => "https://github.com/bungle/lua-resty-session.git",
    },
    "opm_resty_validation" => {
      :git => "https://github.com/bungle/lua-resty-validation.git",
    },
    "pcre" => {
      :http => "https://ftp.pcre.org/pub/pcre/",
    },
    "perp" => {
      :http => "http://b0llix.net/perp/site.cgi?page=download",
    },
<<<<<<< HEAD
    "phantomjs" => {
      :git => "https://github.com/ariya/phantomjs.git",
    },
    "postgresql" => {
      :git => "https://github.com/postgres/postgres.git",
=======
    "ruby" => {
      :git => "https://github.com/ruby/ruby.git",
      :constraint => "~> 2.4.3",
    },
    "rubygems" => {
      :git => "https://github.com/rubygems/rubygems.git",
>>>>>>> def17f7c
    },
    "rsyslog" => {
      :git => "https://github.com/rsyslog/rsyslog.git",
    },
    "runit" => {
      :http => "http://smarden.org/runit/install.html",
    },
    "shellcheck" => {
      :git => "https://github.com/koalaman/shellcheck.git",
    },
    "task" => {
      :git => "https://github.com/go-task/task.git",
    },
    "trafficserver" => {
      :git => "https://github.com/apache/trafficserver.git",
      :constraint => "~> 7.1",
    },
    "unbound" => {
      :http => "https://nlnetlabs.nl/projects/unbound/download/",
    },
    "yarn" => {
      :git => "https://github.com/yarnpkg/yarn.git",
    },
  }.freeze

  def luarocks_manifest
    @luarocks_manifest ||= JSON.parse(Net::HTTP.get_response(URI.parse("https://luarocks.org/manifest.json")).body)
  end

  def luarock_version_to_semver(version)
    version.gsub(/-(\d+)$/, '.0.0.\1')
  end

  def semver_to_luarock_version(version)
    version.gsub(/\.0\.0\.(\d+)$/, '-\1')
  end

  def tag_to_semver(name, tag)
    tag.downcase!

    # Remove prefixes containing the project name.
    tag.gsub!(/^#{name}[\-_]/i, "")
    tag.gsub!(/^#{name.tr("_", "-")}[\-_]/i, "")

    # Remove trailing "^{}" at end of git tags.
    tag.chomp!("^{}")

    # Remove "release-" prefixes.
    tag.gsub!(/^release-/, "")

    # Remove "v" or "r" prefixes before the version number.
    tag.gsub!(/^[vr](\d)/, '\1')

    # Project-specific normalizations.
    case(name)
    when "json_c"
      tag.gsub!(/-\d{8}$/, "")
    when "openldap"
      tag.gsub!(/^rel_eng_/, "")
      tag.tr!("_", ".")
    when "openssl"
      tag.tr!("_", ".")
    when "postgresql"
      tag.gsub!(/^rel/, "")
      tag.tr!("_", ".")
    end

    tag
  end

  def initialize
    seen_names = []
    versions = {}
    versions_content = `git grep -hE "^\\w+_version=" tasks`.strip
    versions_content.each_line do |line|
      current_version_matches = line.match(/^(.+?)_version=['"]([^'"]+)/)
      if(!current_version_matches)
        next
      end

      name = current_version_matches[1].downcase
      seen_names.push(name)
      options = REPOS[name] || {}
      current_version_string = current_version_matches[2]

      begin
        if(options[:luarock])
          current_version = Gem::Version.new(luarock_version_to_semver(current_version_string))
        else
          current_version = Gem::Version.new(current_version_string)
        end
      rescue ArgumentError
        current_version = current_version_string.dup
      end
      versions[name] = {
        :current_version => current_version,
      }

      constraint = Gem::Dependency.new(name, options[:constraint])

      tags = []
      unparsable_tags = []

      if(options[:git] && options[:git_ref])
        current_commit = current_version_string
        if(current_commit !~ /^[0-9a-f]{5,40}$/)
          current_commit = `git ls-remote #{options[:git]} #{current_version_string}`.split(/\s/).first
          if(current_commit.to_s.empty?)
            puts "#{name}: Could not parse version #{current_version_string}"
          end
        end

        latest_commit = `git ls-remote #{options[:git]} #{options[:git_ref]}`.split(/\s/).first
        if(latest_commit.to_s.empty?)
          puts "#{name}: Could not parse latest commit: git ls-remote #{options[:git]} #{options[:git_ref]}"
        end

        versions[name][:current_version] = current_commit[0, 7]
        versions[name][:latest_version] = latest_commit[0, 7]
        versions[name][:wanted_version] = latest_commit[0, 7]
      elsif(options[:git])
        tags = `git ls-remote --tags #{options[:git]}`.lines
        tags.map! { |tag| tag_to_semver(name, tag.match(%r{refs/tags/(.+)$})[1]) }
      elsif(options[:svn])
        tags = `svn ls #{options[:svn]}`.lines
        tags.map! { |tag| tag_to_semver(name, tag) }
      elsif(options[:luarock])
        tags = luarocks_manifest["repository"][options[:luarock]].keys
        tags.map! { |tag| luarock_version_to_semver(tag) }
      elsif(options[:http])
        content = Net::HTTP.get_response(URI.parse(options[:http])).body
        tags = content.scan(/#{name}-[\d\.]+.tar/)
        tags.map! { |f| tag_to_semver(name, File.basename(f, ".tar")) }
      end

      case(name)
      when "openssl"
        tags.select! { |tag| tag =~ /^1\.0\.\d+[a-z]?$/ }
      when "mailhog"
        tags.reject! { |tag| tag =~ /^0\.0\d$/ }
      end

      tags.compact!
      tags.uniq!
      tags.each do |tag|
        if(options[:string_version])
          available_version = tag
          if(!versions[name][:latest_version] || available_version > versions[name][:latest_version])
            versions[name][:latest_version] = available_version
            versions[name][:wanted_version] = available_version
          end
        else
          begin
            available_version = Gem::Version.new(tag)
            next if(available_version.prerelease?)

            if(!versions[name][:latest_version] || available_version > versions[name][:latest_version])
              versions[name][:latest_version] = available_version
            end

            if(constraint.match?(name, available_version))
              if(!versions[name][:wanted_version] || available_version > versions[name][:wanted_version])
                versions[name][:wanted_version] = available_version
              end
            end
          rescue ArgumentError
            unparsable_tags << tag
          end
        end
      end

      if(unparsable_tags.any?)
        puts "#{name}: Could not parse version tag #{unparsable_tags.join(", ")}"
      end
    end

    unused_repos = REPOS.keys - seen_names
    if(unused_repos.any?)
      puts "\n\nNOTICE: Unused repos defined in scripts/rake/outdated_packages.rb: #{unused_repos.sort.join(", ")}"
    end

    puts "\n\n"

    print Rainbow("Package".ljust(32)).underline
    print Rainbow("Current".rjust(16)).underline
    print Rainbow("Wanted".rjust(16)).underline
    print Rainbow("Latest".rjust(16)).underline
    puts ""

    versions.keys.sort.each do |name|
      info = versions[name]
      name_column = name.ljust(32)
      if(info[:wanted_version].to_s != info[:current_version].to_s)
        print Rainbow(name_column).red
      elsif(info[:current_version].to_s != info[:latest_version].to_s)
        print Rainbow(name_column).yellow
      else
        print name_column
      end

      if(REPOS[name] && REPOS[name][:luarock])
        info[:current_version] = semver_to_luarock_version(info[:current_version].to_s)
        info[:wanted_version] = semver_to_luarock_version(info[:wanted_version].to_s)
        info[:latest_version] = semver_to_luarock_version(info[:latest_version].to_s)
      end

      print info[:current_version].to_s.rjust(16)
      print Rainbow(info[:wanted_version].to_s.rjust(16)).green
      print Rainbow(info[:latest_version].to_s.rjust(16)).magenta
      puts ""
    end
  end
end<|MERGE_RESOLUTION|>--- conflicted
+++ resolved
@@ -147,20 +147,8 @@
     "perp" => {
       :http => "http://b0llix.net/perp/site.cgi?page=download",
     },
-<<<<<<< HEAD
-    "phantomjs" => {
-      :git => "https://github.com/ariya/phantomjs.git",
-    },
     "postgresql" => {
       :git => "https://github.com/postgres/postgres.git",
-=======
-    "ruby" => {
-      :git => "https://github.com/ruby/ruby.git",
-      :constraint => "~> 2.4.3",
-    },
-    "rubygems" => {
-      :git => "https://github.com/rubygems/rubygems.git",
->>>>>>> def17f7c
     },
     "rsyslog" => {
       :git => "https://github.com/rsyslog/rsyslog.git",
