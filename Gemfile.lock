GIT
  remote: https://github.com/ThriveTRM/capybara-chromedriver-logger.git
  revision: 77b9c9a11d8ed18719fb2288dd74952bb87b4c44
  branch: do-not-raise-on-filtered-errors
  specs:
    capybara-chromedriver-logger (0.3.0)
      capybara
      colorize

GEM
  remote: https://rubygems.org/
  specs:
    actionpack (5.2.3)
      actionview (= 5.2.3)
      activesupport (= 5.2.3)
      rack (~> 2.0)
      rack-test (>= 0.6.3)
      rails-dom-testing (~> 2.0)
      rails-html-sanitizer (~> 1.0, >= 1.0.2)
    actionview (5.2.3)
      activesupport (= 5.2.3)
      builder (~> 3.1)
      erubi (~> 1.4)
      rails-dom-testing (~> 2.0)
      rails-html-sanitizer (~> 1.0, >= 1.0.3)
    active_attr (0.15.0)
      actionpack (>= 3.0.2, < 6.1)
      activemodel (>= 3.0.2, < 6.1)
      activesupport (>= 3.0.2, < 6.1)
    activemodel (5.2.3)
      activesupport (= 5.2.3)
    activerecord (5.2.3)
      activemodel (= 5.2.3)
      activesupport (= 5.2.3)
      arel (>= 9.0)
    activesupport (5.2.3)
      concurrent-ruby (~> 1.0, >= 1.0.2)
      i18n (>= 0.7, < 2)
      minitest (~> 5.1)
      tzinfo (~> 1.1)
    addressable (2.6.0)
      public_suffix (>= 2.0.2, < 4.0)
    ansi (1.5.0)
    arel (9.0.0)
    ast (2.4.0)
    awesome_print (1.8.0)
    bcrypt (3.1.13)
<<<<<<< HEAD
    builder (3.2.3)
    capybara (3.24.0)
=======
    bson (4.5.0)
    builder (3.2.3)
    capybara (3.25.0)
>>>>>>> 7ce4e76a
      addressable
      mini_mime (>= 0.1.3)
      nokogiri (~> 1.8)
      rack (>= 1.6.0)
      rack-test (>= 0.6.3)
      regexp_parser (~> 1.5)
      xpath (~> 3.2)
    capybara-screenshot (1.0.23)
      capybara (>= 1.0, < 4)
      launchy
    childprocess (1.0.1)
      rake (< 13.0)
    colorize (0.8.1)
    concurrent-ruby (1.1.5)
    crass (1.0.4)
    database_cleaner (1.7.0)
<<<<<<< HEAD
    elasticsearch (7.1.0)
      elasticsearch-api (= 7.1.0)
      elasticsearch-transport (= 7.1.0)
    elasticsearch-api (7.1.0)
      multi_json
    elasticsearch-transport (7.1.0)
      faraday
      multi_json
    encryptor (3.0.0)
=======
    elasticsearch (7.2.0)
      elasticsearch-api (= 7.2.0)
      elasticsearch-transport (= 7.2.0)
    elasticsearch-api (7.2.0)
      multi_json
    elasticsearch-transport (7.2.0)
      faraday
      multi_json
>>>>>>> 7ce4e76a
    erubi (1.8.0)
    ethon (0.12.0)
      ffi (>= 1.3.0)
    factory_bot (5.0.2)
      activesupport (>= 4.2.0)
    faker (1.9.6)
      i18n (>= 0.7)
    faraday (0.15.4)
      multipart-post (>= 1.2, < 3)
    ffi (1.11.1)
    i18n (1.6.0)
      concurrent-ruby (~> 1.0)
    jaro_winkler (1.5.3)
    launchy (2.4.3)
      addressable (~> 2.3)
<<<<<<< HEAD
    loofah (2.2.3)
      crass (~> 1.0.2)
      nokogiri (>= 1.5.9)
    mini_mime (1.0.1)
=======
    lazyhash (0.1.1)
    loofah (2.2.3)
      crass (~> 1.0.2)
      nokogiri (>= 1.5.9)
    mini_mime (1.0.2)
>>>>>>> 7ce4e76a
    mini_portile2 (2.4.0)
    minitest (5.11.3)
    minitest-ci (3.4.0)
      minitest (>= 5.0.6)
    minitest-hooks (1.5.0)
      minitest (> 5.3)
    minitest-reporters (1.3.6)
      ansi
      builder
      minitest (>= 5.0)
      ruby-progressbar
    minitest-sprint (1.2.0)
      path_expander (~> 1.0)
<<<<<<< HEAD
=======
    mongo (2.9.0)
      bson (>= 4.4.2, < 5.0.0)
    mongoid (7.0.4)
      activemodel (>= 5.1, < 6.0.0)
      mongo (>= 2.5.1, < 3.0.0)
>>>>>>> 7ce4e76a
    multi_json (1.13.1)
    multipart-post (2.1.1)
    nokogiri (1.10.3)
      mini_portile2 (~> 2.4.0)
    oj (3.7.12)
    parallel (1.17.0)
    parser (2.6.3.0)
      ast (~> 2.4.0)
    path_expander (1.0.4)
<<<<<<< HEAD
    pg (1.1.4)
    public_suffix (3.1.0)
=======
    public_suffix (3.1.1)
>>>>>>> 7ce4e76a
    rack (2.0.7)
    rack-test (1.1.0)
      rack (>= 1.0, < 3)
    rails-dom-testing (2.0.3)
      activesupport (>= 4.2.0)
      nokogiri (>= 1.6)
    rails-html-sanitizer (1.0.4)
      loofah (~> 2.2, >= 2.2.2)
    rails_compatible_cookies_utils (0.1.2)
    rainbow (3.0.0)
    rake (12.3.2)
    regexp_parser (1.5.1)
<<<<<<< HEAD
    rubocop (0.71.0)
=======
    rubocop (0.72.0)
>>>>>>> 7ce4e76a
      jaro_winkler (~> 1.5.1)
      parallel (~> 1.10)
      parser (>= 2.6)
      rainbow (>= 2.2.2, < 4.0)
      ruby-progressbar (~> 1.7)
      unicode-display_width (>= 1.4.0, < 1.7)
<<<<<<< HEAD
=======
    rubocop-rails (2.2.0)
      rack (>= 1.1)
      rubocop (>= 0.72.0)
>>>>>>> 7ce4e76a
    ruby-progressbar (1.10.1)
    rubyzip (1.2.3)
    selenium-webdriver (3.142.3)
      childprocess (>= 0.5, < 2.0)
      rubyzip (~> 1.2, >= 1.2.2)
    thread_safe (0.3.6)
    typhoeus (1.3.1)
      ethon (>= 0.9.0)
    tzinfo (1.2.5)
      thread_safe (~> 0.1)
    unicode-display_width (1.6.0)
<<<<<<< HEAD
    webdrivers (4.0.1)
=======
    webdrivers (4.1.0)
>>>>>>> 7ce4e76a
      nokogiri (~> 1.6)
      rubyzip (~> 1.0)
      selenium-webdriver (>= 3.0, < 4.0)
    xpath (3.2.0)
      nokogiri (~> 1.8)
    zonebie (0.6.1)

PLATFORMS
  ruby

DEPENDENCIES
  active_attr (~> 0.15.0)
<<<<<<< HEAD
  activerecord (~> 5.2.0)
=======
>>>>>>> 7ce4e76a
  activesupport (~> 5.2.0)
  addressable (~> 2.6.0)
  awesome_print (~> 1.8.0)
  bcrypt (~> 3.1.12)
<<<<<<< HEAD
  capybara (~> 3.24.0)
=======
  capybara (~> 3.25.0)
>>>>>>> 7ce4e76a
  capybara-chromedriver-logger (~> 0.3.0)!
  capybara-screenshot (~> 1.0.22)
  childprocess (~> 1.0.1)
  concurrent-ruby (~> 1.1.1)
  database_cleaner (~> 1.7.0)
<<<<<<< HEAD
  elasticsearch (~> 7.1.0)
  encryptor (~> 3.0.0)
=======
  elasticsearch (~> 7.2.0)
>>>>>>> 7ce4e76a
  factory_bot (~> 5.0.0)
  faker (~> 1.9.1)
  minitest (~> 5.11.3)
  minitest-ci (~> 3.4.0)
  minitest-hooks (~> 1.5.0)
  minitest-reporters (~> 1.3.0)
  minitest-sprint (~> 1.2.0)
  multi_json (~> 1.13.1)
  nokogiri (~> 1.10.0)
  oj (~> 3.7.0)
  pg (~> 1.1.4)
  rails_compatible_cookies_utils (~> 0.1.0)
  rainbow (~> 3.0.0)
  rake (~> 12.3.1)
<<<<<<< HEAD
  rubocop (~> 0.71.0)
  selenium-webdriver (~> 3.141)
  typhoeus (~> 1.3.0)
  webdrivers (~> 4.0.0)
=======
  rubocop (~> 0.72.0)
  rubocop-rails (~> 2.2.0)
  selenium-webdriver (~> 3.141)
  typhoeus (~> 1.3.0)
  webdrivers (~> 4.1.0)
>>>>>>> 7ce4e76a
  zonebie (~> 0.6.1)

BUNDLED WITH
   2.0.2<|MERGE_RESOLUTION|>--- conflicted
+++ resolved
@@ -45,14 +45,8 @@
     ast (2.4.0)
     awesome_print (1.8.0)
     bcrypt (3.1.13)
-<<<<<<< HEAD
-    builder (3.2.3)
-    capybara (3.24.0)
-=======
-    bson (4.5.0)
     builder (3.2.3)
     capybara (3.25.0)
->>>>>>> 7ce4e76a
       addressable
       mini_mime (>= 0.1.3)
       nokogiri (~> 1.8)
@@ -69,17 +63,6 @@
     concurrent-ruby (1.1.5)
     crass (1.0.4)
     database_cleaner (1.7.0)
-<<<<<<< HEAD
-    elasticsearch (7.1.0)
-      elasticsearch-api (= 7.1.0)
-      elasticsearch-transport (= 7.1.0)
-    elasticsearch-api (7.1.0)
-      multi_json
-    elasticsearch-transport (7.1.0)
-      faraday
-      multi_json
-    encryptor (3.0.0)
-=======
     elasticsearch (7.2.0)
       elasticsearch-api (= 7.2.0)
       elasticsearch-transport (= 7.2.0)
@@ -88,7 +71,7 @@
     elasticsearch-transport (7.2.0)
       faraday
       multi_json
->>>>>>> 7ce4e76a
+    encryptor (3.0.0)
     erubi (1.8.0)
     ethon (0.12.0)
       ffi (>= 1.3.0)
@@ -104,18 +87,10 @@
     jaro_winkler (1.5.3)
     launchy (2.4.3)
       addressable (~> 2.3)
-<<<<<<< HEAD
-    loofah (2.2.3)
-      crass (~> 1.0.2)
-      nokogiri (>= 1.5.9)
-    mini_mime (1.0.1)
-=======
-    lazyhash (0.1.1)
     loofah (2.2.3)
       crass (~> 1.0.2)
       nokogiri (>= 1.5.9)
     mini_mime (1.0.2)
->>>>>>> 7ce4e76a
     mini_portile2 (2.4.0)
     minitest (5.11.3)
     minitest-ci (3.4.0)
@@ -129,14 +104,6 @@
       ruby-progressbar
     minitest-sprint (1.2.0)
       path_expander (~> 1.0)
-<<<<<<< HEAD
-=======
-    mongo (2.9.0)
-      bson (>= 4.4.2, < 5.0.0)
-    mongoid (7.0.4)
-      activemodel (>= 5.1, < 6.0.0)
-      mongo (>= 2.5.1, < 3.0.0)
->>>>>>> 7ce4e76a
     multi_json (1.13.1)
     multipart-post (2.1.1)
     nokogiri (1.10.3)
@@ -146,12 +113,8 @@
     parser (2.6.3.0)
       ast (~> 2.4.0)
     path_expander (1.0.4)
-<<<<<<< HEAD
     pg (1.1.4)
-    public_suffix (3.1.0)
-=======
     public_suffix (3.1.1)
->>>>>>> 7ce4e76a
     rack (2.0.7)
     rack-test (1.1.0)
       rack (>= 1.0, < 3)
@@ -164,23 +127,13 @@
     rainbow (3.0.0)
     rake (12.3.2)
     regexp_parser (1.5.1)
-<<<<<<< HEAD
-    rubocop (0.71.0)
-=======
     rubocop (0.72.0)
->>>>>>> 7ce4e76a
       jaro_winkler (~> 1.5.1)
       parallel (~> 1.10)
       parser (>= 2.6)
       rainbow (>= 2.2.2, < 4.0)
       ruby-progressbar (~> 1.7)
       unicode-display_width (>= 1.4.0, < 1.7)
-<<<<<<< HEAD
-=======
-    rubocop-rails (2.2.0)
-      rack (>= 1.1)
-      rubocop (>= 0.72.0)
->>>>>>> 7ce4e76a
     ruby-progressbar (1.10.1)
     rubyzip (1.2.3)
     selenium-webdriver (3.142.3)
@@ -192,11 +145,7 @@
     tzinfo (1.2.5)
       thread_safe (~> 0.1)
     unicode-display_width (1.6.0)
-<<<<<<< HEAD
-    webdrivers (4.0.1)
-=======
     webdrivers (4.1.0)
->>>>>>> 7ce4e76a
       nokogiri (~> 1.6)
       rubyzip (~> 1.0)
       selenium-webdriver (>= 3.0, < 4.0)
@@ -209,30 +158,19 @@
 
 DEPENDENCIES
   active_attr (~> 0.15.0)
-<<<<<<< HEAD
   activerecord (~> 5.2.0)
-=======
->>>>>>> 7ce4e76a
   activesupport (~> 5.2.0)
   addressable (~> 2.6.0)
   awesome_print (~> 1.8.0)
   bcrypt (~> 3.1.12)
-<<<<<<< HEAD
-  capybara (~> 3.24.0)
-=======
   capybara (~> 3.25.0)
->>>>>>> 7ce4e76a
   capybara-chromedriver-logger (~> 0.3.0)!
   capybara-screenshot (~> 1.0.22)
   childprocess (~> 1.0.1)
   concurrent-ruby (~> 1.1.1)
   database_cleaner (~> 1.7.0)
-<<<<<<< HEAD
-  elasticsearch (~> 7.1.0)
+  elasticsearch (~> 7.2.0)
   encryptor (~> 3.0.0)
-=======
-  elasticsearch (~> 7.2.0)
->>>>>>> 7ce4e76a
   factory_bot (~> 5.0.0)
   faker (~> 1.9.1)
   minitest (~> 5.11.3)
@@ -247,18 +185,10 @@
   rails_compatible_cookies_utils (~> 0.1.0)
   rainbow (~> 3.0.0)
   rake (~> 12.3.1)
-<<<<<<< HEAD
-  rubocop (~> 0.71.0)
-  selenium-webdriver (~> 3.141)
-  typhoeus (~> 1.3.0)
-  webdrivers (~> 4.0.0)
-=======
   rubocop (~> 0.72.0)
-  rubocop-rails (~> 2.2.0)
   selenium-webdriver (~> 3.141)
   typhoeus (~> 1.3.0)
   webdrivers (~> 4.1.0)
->>>>>>> 7ce4e76a
   zonebie (~> 0.6.1)
 
 BUNDLED WITH
