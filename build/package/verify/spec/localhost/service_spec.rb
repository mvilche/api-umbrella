require "spec_helper"

require "multi_json"
require "net/https"
require "uri"
require "yaml"

MultiJson.use(:ok_json)

RSpec.shared_examples("installed") do
  it "installs the package" do
    expect(package("api-umbrella")).to be_installed
  end

  it "enables the service" do
    expect(service("api-umbrella")).to be_enabled
  end

  it "symlinks the main api-umbrella binary" do
    subject = file("/usr/bin/api-umbrella")
    expect(subject).to be_symlink
    expect(subject).to be_owned_by("root")
    expect(subject).to be_grouped_into("root")
    expect(subject).to be_linked_to("../../opt/api-umbrella/bin/api-umbrella")
  end

  it "installs a init.d file" do
    subject = file("/etc/init.d/api-umbrella")
    expect(subject).to be_file
    expect(subject).to be_mode(755)
    expect(subject).to be_owned_by("root")
    expect(subject).to be_grouped_into("root")
  end

  it "installs a logrotate.d file" do
    subject = file("/etc/logrotate.d/api-umbrella")
    expect(subject).to be_file
    expect(subject).to be_mode(644)
    expect(subject).to be_owned_by("root")
    expect(subject).to be_grouped_into("root")
  end

  it "installs a sudoers.d file" do
    subject = file("/etc/sudoers.d/api-umbrella")
    expect(subject).to be_file
    expect(subject).to be_mode(440)
    expect(subject).to be_owned_by("root")
    expect(subject).to be_grouped_into("root")
  end

  it "installs a api-umbrella.yml file" do
    subject = file("/etc/api-umbrella/api-umbrella.yml")
    expect(subject).to be_file
    expect(subject).to be_mode(644)
    expect(subject).to be_owned_by("root")
    expect(subject).to be_grouped_into("root")
  end

  it "symlinks the log directory" do
    subject = file("/var/log/api-umbrella")
    expect(subject).to be_symlink
    expect(subject).to be_owned_by("root")
    expect(subject).to be_grouped_into("root")
    expect(subject).to be_linked_to("../../opt/api-umbrella/var/log")
  end

  it "sets up the api-umbrella user" do
    subject = user("api-umbrella")
    expect(subject).to exist
    expect(subject).to belong_to_group("api-umbrella")
    expect(subject).to have_home_directory("/opt/api-umbrella")
    expect(subject).to have_login_shell("/sbin/nologin")
  end

  it "sets up the api-umbrella-deploy user's home directory and empty ssh keys file" do
    subject = user("api-umbrella-deploy")
    expect(subject).to exist
    expect(subject).to belong_to_group("api-umbrella-deploy")
    expect(subject).to have_home_directory("/home/api-umbrella-deploy")
    expect(subject).to have_login_shell("/bin/bash")

    subject = file("/home/api-umbrella-deploy")
    expect(subject).to be_directory
    expect(subject).to be_mode(700)
    expect(subject).to be_owned_by("api-umbrella-deploy")
    expect(subject).to be_grouped_into("api-umbrella-deploy")

    subject = file("/home/api-umbrella-deploy/.ssh")
    expect(subject).to be_directory
    expect(subject).to be_mode(700)
    expect(subject).to be_owned_by("api-umbrella-deploy")
    expect(subject).to be_grouped_into("api-umbrella-deploy")

    subject = file("/home/api-umbrella-deploy/.ssh/authorized_keys")
    expect(subject).to be_file
    expect(subject).to be_mode(600)
    expect(subject).to be_owned_by("api-umbrella-deploy")
    expect(subject).to be_grouped_into("api-umbrella-deploy")
    expect(subject.content).to eql("")
  end
end

RSpec.shared_examples("package upgrade") do |package_version|
  # Skip testing upgrades if we don't have binary packages for certain distro
  # and version combinations.
  case(ENV["DIST"])
  when "ubuntu-16.04"
    # No Ubuntu 16.04 packages until v0.12
    if(Gem::Version.new(package_version) < Gem::Version.new("0.12.0-1"))
      next
    end
  end

  def ensure_uninstalled
    command_result = command("/etc/init.d/api-umbrella stop")
    command_result.exit_status

    case(os[:family])
    when "redhat"
      command_result = command("yum -y remove api-umbrella")
    when "ubuntu", "debian"
      command_result = command("dpkg --purge api-umbrella")
    end
    command_result.exit_status

    expect(package("api-umbrella")).to_not be_installed
    FileUtils.rm_rf("/opt/api-umbrella")
    FileUtils.rm_rf("/etc/api-umbrella")
  end

  def install_package(version)
    if(version == :current)
      package_path = "#{ENV["SOURCE_DIR"]}/build/package/work/current/#{ENV["DIST"]}/core/*"
    else
      package_path = "#{ENV["SOURCE_DIR"]}/build/package/work/archives/#{version}/#{ENV["DIST"]}/core/*"
    end

    case(os[:family])
    when "redhat"
      command_result = command("yum -y install #{package_path}")
    when "ubuntu", "debian"
      command_result = command("dpkg -i #{package_path} || apt-get install -y -f")
    end
    expect(command_result.exit_status).to eql(0)

    expect(package("api-umbrella")).to be_installed
  end

  describe "from v#{package_version}" do
    describe "service stopped before upgrade" do
      before(:all) do
        ensure_uninstalled
        install_package(package_version)
      end

      after(:all) do
        ensure_uninstalled
      end

      it "is not running before upgrade" do
        expect(service("api-umbrella")).to_not be_running.under(:init)
      end

      it "upgrades the package" do
        expect(package("api-umbrella").version.version).to start_with(package_version)
        install_package(:current)
        expect(package("api-umbrella").version.version).to_not start_with(package_version)
      end

      it "is not running after upgrade" do
        expect(service("api-umbrella")).to_not be_running.under(:init)
      end

      it "can start the service" do
        command_result = command("/etc/init.d/api-umbrella start")
        expect(command_result.exit_status).to eql(0)
        expect(command_result.stderr).to eql("")

        expect(service("api-umbrella")).to be_running.under(:init)
        expect(command("api-umbrella health --wait-for-status green").exit_status).to eql(0)
      end

      it_behaves_like "installed"
    end

    describe "service running before upgrade" do
      before(:all) do
        ensure_uninstalled
        install_package(package_version)
      end

      after(:all) do
        ensure_uninstalled
      end

      it "starts the service before the upgrade" do
        command_result = command("/etc/init.d/api-umbrella start")
        expect(command_result.exit_status).to eql(0)
        expect(command_result.stderr).to eql("")
        expect(service("api-umbrella")).to be_running.under(:init)
        expect(command("api-umbrella health --wait-for-status green").exit_status).to eql(0)

        command_result = command("api-umbrella status")
        expect(command_result.stdout).to match(/pid \d+/)
        @pre_upgrade_pid = command_result.stdout.match(/pid (\d+)/)[1]
      end

      it "upgrades the package" do
        expect(package("api-umbrella").version.version).to start_with(package_version)
        install_package(:current)
        expect(package("api-umbrella").version.version).to_not start_with(package_version)
      end

      it "restarts the service during the upgrade" do
        expect(service("api-umbrella")).to be_running.under(:init)
        expect(command("api-umbrella health --wait-for-status green").exit_status).to eql(0)

        command_result = command("api-umbrella status")
        expect(command_result.stdout).to match(/pid \d+/)
        post_upgrade_pid = command_result.stdout.match(/pid (\d+)/)[1]

        expect(post_upgrade_pid).to_not eql(@pre_upgrade_pid)
      end

      it_behaves_like "installed"
    end
  end
end

describe "api-umbrella" do
  it_behaves_like "installed"

  it "runs the service" do
    expect(service("api-umbrella")).to be_running.under(:init)
  end

  it "all processes are running" do
    command_result = command("api-umbrella processes")
    expect(command_result.exit_status).to eql(0)
    output = command_result.stdout
    [
      "elasticsearch",
      "geoip-auto-updater",
      "mongod",
      "mora",
      "nginx",
      "nginx-reloader",
      "rsyslog",
      "trafficserver",
      "web-delayed-job",
      "web-puma",
    ].each do |service|
      # Make sure all the expected processes are reported as running and aren't
      # flapping up and down.
      expect(command_result.stdout).to match(%r{^\[\+ \+\+\+ \+\+\+\] +#{service} +uptime: \d+s/\d+s +pids: \d+/\d+$})
    end
  end

  it "does not contain unexpected errors in logs" do
    logs = Dir.glob("/opt/api-umbrella/var/log/*/current").sort
    expect(logs).to eql([
      "/opt/api-umbrella/var/log/elasticsearch/current",
      "/opt/api-umbrella/var/log/geoip-auto-updater/current",
      "/opt/api-umbrella/var/log/mongod/current",
      "/opt/api-umbrella/var/log/mora/current",
      "/opt/api-umbrella/var/log/nginx-reloader/current",
      "/opt/api-umbrella/var/log/nginx/current",
      "/opt/api-umbrella/var/log/perpd/current",
      "/opt/api-umbrella/var/log/rsyslog/current",
      "/opt/api-umbrella/var/log/trafficserver/current",
      "/opt/api-umbrella/var/log/web-delayed-job/current",
      "/opt/api-umbrella/var/log/web-puma/current",
    ].sort)
    logs.each do |log|
      content = File.read(log)
      # Check the log output to ensure there's no unexpected errors. This batch
      # of tests is based on discovering rsylogd was missing a libcurl
      # dependency, but the error messages seem generic enough to test in all
      # the log files for. Based on these errors:
      #
      # rsyslogd: could not load module '/opt/api-umbrella/embedded/lib/rsyslog/omelasticsearch.so', dlopen: libcurl.so.4: cannot open shared object file: No such file or directory  [v8.24.0 try http://www.rsyslog.com/e/2066 ]
      # rsyslogd: module name 'omelasticsearch' is unknown [v8.24.0 try http://www.rsyslog.com/e/2209 ]
      expect(content).to_not include("dlopen")
      expect(content).to_not include("could not load module")
      expect(content).to_not include("cannot open shared object file")
      expect(content).to_not include("No such file or directory")
      expect(content).to_not match(/module name .+ is unknown/)
    end
  end

  it "reports green from the health api endpoint" do
    uri = URI.parse("https://localhost/api-umbrella/v1/health.json")
    http = Net::HTTP.new(uri.host, uri.port)
    http.use_ssl = true
    http.verify_mode = OpenSSL::SSL::VERIFY_NONE
    response = http.request(Net::HTTP::Get.new(uri.request_uri))
    expect(response.code).to eql("200")
    data = MultiJson.load(response.body)
    expect(data["status"]).to eql("green")
  end

  it "reported bin version matches package build version" do
    bin_version = command("api-umbrella version").stdout.strip
    package_version = package("api-umbrella").version

    expect(bin_version).to match(/^[0-9]+\.[0-9]+\.[0-9]+(-\w+)?$/)
    expect(bin_version.gsub(/-.+$/, "")).to eql(package_version.version.gsub(/-.+$/, ""))
  end

  it "reports the correct status regardless of HOME environment variable" do
    # This accounts for HOME being different under Ubuntu's boot than when
    # running "sudo /etc/init.d/api-umbrella *"
    # See: https://github.com/NREL/api-umbrella/issues/89
    ["/", "/foo", "/root"].each do |home|
      command_result = command("env HOME=#{home} /etc/init.d/api-umbrella status")
      expect(command_result.exit_status).to eql(0)
      case(ENV["DIST"])
      when "debian-8", "ubuntu-16.04"
        expect(command_result.stdout).to include("Active: active (running)")
      else
        expect(command_result.stdout).to include("is running")
      end
    end
  end

  it "listens on port 80" do
    expect(port(80)).to be_listening.on("0.0.0.0").with("tcp")
  end

  it "listens on port 443" do
    expect(port(443)).to be_listening.on("0.0.0.0").with("tcp")
  end

  it "listens on port 14014 with rsyslog" do
    expect(port(14014)).to be_listening.on("127.0.0.1").with("tcp")
  end

  it "signup page loads" do
    uri = URI.parse("https://localhost/signup/")
    http = Net::HTTP.new(uri.host, uri.port)
    http.use_ssl = true
    http.verify_mode = OpenSSL::SSL::VERIFY_NONE
    response = http.request(Net::HTTP::Get.new(uri.request_uri))
    expect(response.code).to eql("200")
    expect(response.body).to include("API Key Signup")
  end

<<<<<<< HEAD
  it "admin login page loads" do
    response = RestClient::Request.execute(:method => :get, :url => "https://localhost/admin/login", :verify_ssl => false)
    expect(response).to include("Admin Sign In")
=======
  it "admin first-time signup page loads" do
    uri = URI.parse("https://localhost/admins/signup")
    http = Net::HTTP.new(uri.host, uri.port)
    http.use_ssl = true
    http.verify_mode = OpenSSL::SSL::VERIFY_NONE
    response = http.request(Net::HTTP::Get.new(uri.request_uri))
    expect(response.code).to eql("200")
    expect(response.body).to include("Password Confirmation")
>>>>>>> 48709cae
  end

  it "gatekeeper blocks key-less requests" do
    uri = URI.parse("https://localhost/api-umbrella/v1/test.json")
    http = Net::HTTP.new(uri.host, uri.port)
    http.use_ssl = true
    http.verify_mode = OpenSSL::SSL::VERIFY_NONE
    response = http.request(Net::HTTP::Get.new(uri.request_uri))
    expect(response.code).to eql("403")
    expect(response.body).to include("API_KEY_MISSING")
  end

  it "gatekeeper blocks invalid key requests" do
    uri = URI.parse("https://localhost/api-umbrella/v1/test.json?api_key=INVALID_KEY")
    http = Net::HTTP.new(uri.host, uri.port)
    http.use_ssl = true
    http.verify_mode = OpenSSL::SSL::VERIFY_NONE
    response = http.request(Net::HTTP::Get.new(uri.request_uri))
    expect(response.code).to eql("403")
    expect(response.body).to include("API_KEY_INVALID")
  end

  it "fails immediately when startup script is called as an unauthorized user" do
    command_result = command("sudo -u api-umbrella-deploy /etc/init.d/api-umbrella start")
    expect(command_result.exit_status).to_not eql(0)
    case(ENV["DIST"])
    when "centos-7"
      expect(command_result.stdout).to include("Starting api-umbrella (via systemctl)")
      expect(command_result.stdout).to include("FAILED")
    when "debian-8", "ubuntu-16.04"
      expect(command_result.stdout).to include("Starting api-umbrella (via systemctl)")
      expect(command_result.stdout).to include("failed")
    else
      expect(command_result.stdout).to include("Must be started with super-user privileges")
    end
  end

  it "allows the deploy user to execute api-umbrella commands as root" do
    expect(command("sudo -u api-umbrella-deploy sudo -n api-umbrella status").stdout).to include("is running")
    command_result = command("sudo -u api-umbrella-deploy sudo -n /etc/init.d/api-umbrella status")
    case(ENV["DIST"])
    when "debian-8", "ubuntu-16.04"
      expect(command_result.stdout).to include("Active: active (running)")
    else
      expect(command_result.stdout).to include("is running")
    end
  end

  it "exits immediately if start is called when already started" do
    command_result = command("/etc/init.d/api-umbrella start")
    expect(command_result.exit_status).to eql(0)
    case(ENV["DIST"])
    when "centos-7"
      expect(command_result.stdout).to include("Starting api-umbrella (via systemctl)")
      expect(command_result.stdout).to include("OK")
    when "debian-8", "ubuntu-16.04"
      expect(command_result.stdout).to include("Starting api-umbrella (via systemctl)")
      expect(command_result.stdout).to_not include("failed")
    else
      expect(command_result.stdout).to include("api-umbrella is already running")
    end
    expect(command_result.stderr).to eql("")
  end

  it "accepts a reload command" do
    command_result = command("/etc/init.d/api-umbrella reload")
    expect(command_result.exit_status).to eql(0)
    expect(command_result.stderr).to eql("")

    # Wait for API Umbrella to become fully started and health again, to ensure
    # subsequent tests don't fail.
    expect(command("api-umbrella health --wait-for-status green").exit_status).to eql(0)

    # After reloading, do some sanity checks on the Rails log files for some
    # issues we've seen crop up.
    ["web-puma", "web-delayed-job"].each do |type|
      log = file("/var/log/api-umbrella/#{type}/current")

      # Ensure we've properly cleared the bundler environment so API Umbrella's
      # Puma process doesn't pay attention to the bundler environment from these
      # serverspec tests when we send the reload command.
      expect(log.content).to_not include("You have already activated bundler")
      expect(log.content).to_not include("failed to load command")
      expect(log.content).to_not include("bundle exec")

      # Ensure bundler isn't warning about home directory issues:
      # https://github.com/bundler/bundler/blob/v1.14.4/lib/bundler.rb#L146-L166
      expect(log.content).to_not include("Your home directory")
      expect(log.content).to_not include("is not a directory")
      expect(log.content).to_not include("is not writable")
      expect(log.content).to_not include("home directory temporarily")

      # Ensure rails_stdout_logging is kicking in early enough and we aren't
      # attempting to write to the production.log file:
      # https://github.com/heroku/rails_stdout_logging/pull/28
      expect(log.content).to_not include("Unable to access log file")
      expect(log.content).to_not include("production.log")
    end
  end

  it "can be stopped and started again" do
    # Stop
    command_result = command("/etc/init.d/api-umbrella stop")
    expect(command_result.exit_status).to eql(0)
    expect(command_result.stderr).to eql("")

    # Check status
    expect(service("api-umbrella")).to_not be_running.under(:init)
    command_result = command("/etc/init.d/api-umbrella status")
    expect(command_result.exit_status).to eql(3)
    case(ENV["DIST"])
    when "debian-8", "ubuntu-16.04"
      expect(command_result.stdout).to include("Active: inactive (dead)")
    else
      expect(command_result.stdout).to include("api-umbrella is stopped")
    end
    expect(command_result.stderr).to eql("")

    # Run some extra tests while we have API Umbrella in the stopped state:
    #
    # Verify behavior of stop command after already stopped.
    command_result = command("/etc/init.d/api-umbrella stop")
    expect(command_result.exit_status).to eql(0)
    case(ENV["DIST"])
    when "centos-7"
      expect(command_result.stdout).to include("Stopping api-umbrella (via systemctl)")
      expect(command_result.stdout).to include("OK")
    when "debian-8", "ubuntu-16.04"
      expect(command_result.stdout).to include("Stopping api-umbrella (via systemctl)")
      expect(command_result.stdout).to_not include("failed")
    else
      expect(command_result.stdout).to include("api-umbrella is already stopped")
    end
    expect(command_result.stderr).to eql("")

    # Verify behavior of reload command when stopped.
    command_result = command("/etc/init.d/api-umbrella reload")
    case(ENV["DIST"])
    when "centos-7"
      expect(command_result.exit_status).to eql(1)
      expect(command_result.stdout).to include("Reloading api-umbrella configuration (via systemctl)")
      expect(command_result.stdout).to include("FAILED")
    when "debian-8", "ubuntu-16.04"
      expect(command_result.exit_status).to eql(1)
      expect(command_result.stdout).to include("Reloading api-umbrella configuration (via systemctl)")
      expect(command_result.stdout).to include("failed")
    else
      expect(command_result.exit_status).to eql(7)
      expect(command_result.stdout).to include("api-umbrella is stopped")
      expect(command_result.stderr).to eql("")
    end

    # Verify behavior of condrestart command when stopped.
    expect(service("api-umbrella")).to_not be_running.under(:init)
    command_result = command("/etc/init.d/api-umbrella condrestart")
    expect(command_result.exit_status).to eql(0)
    case(ENV["DIST"])
    when "centos-7"
      expect(command_result.stdout).to include("Restarting api-umbrella (via systemctl)")
      expect(command_result.stdout).to include("OK")
    else
      expect(command_result.stdout).to eql("")
    end
    expect(command_result.stderr).to eql("")
    expect(service("api-umbrella")).to_not be_running.under(:init)

    # Start again
    command_result = command("/etc/init.d/api-umbrella start")
    expect(command_result.exit_status).to eql(0)
    expect(command_result.stderr).to eql("")
    expect(service("api-umbrella")).to be_running.under(:init)

    # Wait for API Umbrella to become fully started and health again, to ensure
    # subsequent tests don't fail.
    expect(command("api-umbrella health --wait-for-status green").exit_status).to eql(0)
  end

  it "includes a success message in the init script output" do
    # We want to check to make sure the standard init.d success message is
    # being printed, but the exact message varies depending on the distro (it
    # should either be "OK" or "done"). We must pass this through socat to
    # capture pty output to account for Debian's default init helpers
    # repositioning the output to print at the beginning of the line.
    command_result = command(%(socat -u 'exec:"/etc/init.d/api-umbrella stop",pty' -))
    expect(command_result.exit_status).to eql(0)
    expect(command_result.stdout).to match(/\b(OK|done)\b/i)

    command_result = command(%(socat -u 'exec:"/etc/init.d/api-umbrella start",pty' -))
    expect(command_result.exit_status).to eql(0)
    expect(command_result.stdout).to match(/\b(OK|done)\b/i)

    expect(command("api-umbrella health --wait-for-status green").exit_status).to eql(0)
  end

  describe "uninstall" do
    before(:all) do
      expect(package("api-umbrella")).to be_installed

      # For RPMs modify the config file (append a new line), so we can make
      # sure modified files get preserved on uninstall.
      if(os[:family] == "redhat")
        File.open("/etc/api-umbrella/api-umbrella.yml", "a") do |f|
          f.puts "\n"
        end
      end

      case(os[:family])
      when "redhat"
        command_result = command("yum -y remove api-umbrella")
      when "ubuntu", "debian"
        command_result = command("dpkg -r api-umbrella")
      end
      expect(command_result.exit_status).to eql(0)
      expect(command_result.stderr).to eql("")
    end

    it "uninstalls the package" do
      expect(package("api-umbrella")).to_not be_installed
    end

    it "stops the service" do
      expect(service("api-umbrella")).to_not be_running.under(:init)
    end

    it "disables the service" do
      expect(service("api-umbrella")).to_not be_enabled
    end

    [
      "/etc/init.d/api-umbrella",
      "/etc/logrotate.d/api-umbrella",
      "/etc/sudoers.d/api-umbrella",
      "/opt/api-umbrella/embedded",
      "/usr/bin/api-umbrella",
      "/var/log/api-umbrella",
    ].each do |path|
      it "removes #{path}" do
        subject = file(path)
        expect(subject).to_not exist
      end

      if(os[:family] == "redhat")
        it "removes #{path}.rpmsave" do
          subject = file("#{path}.rpmsave")
          expect(subject).to_not exist
        end
      end
    end

    [
      "/etc/api-umbrella/api-umbrella.yml",
    ].each do |path|
      if(os[:family] == "redhat")
        it "removes #{path}" do
          subject = file(path)
          expect(subject).to_not exist
        end

        it "keeps #{path}.rpmsave" do
          subject = file("#{path}.rpmsave")
          expect(subject).to exist
        end
      else
        it "keeps #{path}" do
          subject = file(path)
          expect(subject).to exist
        end
      end
    end

    [
      "/opt/api-umbrella/var/log",
      "/opt/api-umbrella/var/db",
    ].each do |path|
      it "keeps #{path}" do
        subject = file(path)
        expect(subject).to exist
      end
    end

    if(["ubuntu", "debian"].include?(os[:family]))
      describe "purge" do
        before(:all) do
          expect(package("api-umbrella")).to_not be_installed

          command_result = command("dpkg --purge api-umbrella")
          expect(command_result.exit_status).to eql(0)
          expect(command_result.stderr).to eql("")
        end

        [
          "/etc/api-umbrella",
          "/opt/api-umbrella",
        ].each do |path|
          it "removes #{path}" do
            subject = file(path)
            expect(subject).to_not exist
          end
        end
      end
    end
  end

  it_behaves_like "package upgrade", "0.11.1-1"
  it_behaves_like "package upgrade", "0.12.0-1"
  it_behaves_like "package upgrade", "0.13.0-1"
end<|MERGE_RESOLUTION|>--- conflicted
+++ resolved
@@ -345,11 +345,6 @@
     expect(response.body).to include("API Key Signup")
   end
 
-<<<<<<< HEAD
-  it "admin login page loads" do
-    response = RestClient::Request.execute(:method => :get, :url => "https://localhost/admin/login", :verify_ssl => false)
-    expect(response).to include("Admin Sign In")
-=======
   it "admin first-time signup page loads" do
     uri = URI.parse("https://localhost/admins/signup")
     http = Net::HTTP.new(uri.host, uri.port)
@@ -358,7 +353,6 @@
     response = http.request(Net::HTTP::Get.new(uri.request_uri))
     expect(response.code).to eql("200")
     expect(response.body).to include("Password Confirmation")
->>>>>>> 48709cae
   end
 
   it "gatekeeper blocks key-less requests" do
