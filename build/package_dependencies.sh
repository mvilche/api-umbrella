--- conflicted
+++ resolved
@@ -110,19 +110,14 @@
     unzip
     xz
 
-<<<<<<< HEAD
-    # For "unbuffer" command for Taskfile.
-    expect
+    # For OpenResty's "opm" CLI.
+    "$perl_digest_md5_package"
 
     # lualdap
     openldap-devel
 
     # libbson
     cmake
-=======
-    # For OpenResty's "opm" CLI.
-    "$perl_digest_md5_package"
->>>>>>> 698f0a8e
   )
   test_build_dependencies=(
     # Binary and readelf tests
@@ -163,11 +158,8 @@
   fi
 elif [[ "$ID_NORMALIZED" == "debian" ]]; then
   libcurl_version=3
-<<<<<<< HEAD
   libnettle_version=6
   libreadline_version=7
-=======
->>>>>>> 698f0a8e
   openjdk_version=8
 
   if [[ "$ID" == "ubuntu" && "$VERSION_ID" == "18.04" ]]; then
@@ -275,18 +267,12 @@
     unzip
     uuid-dev
     xz-utils
-<<<<<<< HEAD
-
-    # For "unbuffer" command for Taskfile.
-    expect
 
     # lualdap
     libldap-dev
 
     # libbson
     cmake
-=======
->>>>>>> 698f0a8e
   )
   test_build_dependencies=(
     # Binary and readelf tests
