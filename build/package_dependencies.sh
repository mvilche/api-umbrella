#!/usr/bin/env bash

set -e -u

# shellcheck disable=SC1091
if [ -f /etc/os-release ]; then
  source /etc/os-release
fi

if [ -f /etc/redhat-release ]; then
  util_linux_package="util-linux"
  procps_package="procps-ng"

  if [[ "${VERSION_ID:-}" == "6" ]]; then
    util_linux_package="util-linux-ng"
    procps_package="procps"
  fi

  core_package_dependencies=(
    # General
    bash
    glibc
    libffi
    libuuid
    libyaml
    logrotate
    ncurses-libs
    openssl
    pcre
    zlib

    # geoip-auto-updater
    coreutils
    curl
    gzip

    # TrafficServer
    libxml2
    tcl

    # ElasticSearch
    java-1.8.0-openjdk-headless
    which

    # rsyslog omelasticsearch
    libcurl

    # init.d script helpers
    initscripts

    # For kill used in stop/reopen-logs commands.
    "$util_linux_package"

    # For pstree used in reopen-logs command.
    psmisc

    # For OpenResty's "resty" CLI.
    perl
    perl-Time-HiRes

    # Postgresql
    readline
    tzdata

    # lua-icu-date
    libicu-devel

    # For prefixed console output (gnu version for strftime support).
    gawk

    # lua-resty-nettle
    nettle

    # lualdap
    openldap
  )
  core_build_dependencies=(
    autoconf
    automake
    bzip2
    chrpath
    gcc
    gcc-c++
    gettext
    git
    libcurl-devel
    libffi-devel
    libtool
    libuuid-devel
    libxml2-devel
    libyaml-devel
    make
    ncurses-devel
    openssl-devel
    patch
    pcre-devel
    pkgconfig
    python
    readline-devel
    rpm-build
    rsync
    tar
    tcl-devel
    unzip
    xz

<<<<<<< HEAD
    # Building the static-site
    ruby
    rubygem-bundler

    # lualdap
    openldap-devel
=======
    # For "unbuffer" command for Taskfile.
    expect
>>>>>>> e9cf250a
  )
  test_build_dependencies=(
    # Running tests
    ruby
    rubygem-bundler

    # Binary and readelf tests
    file
    binutils

    # For checking for file descriptor leaks during the tests.
    lsof

    # Unbound
    bison
    expat-devel
    flex

    # Fonts for Capybara screenshots.
    urw-fonts

    # For pkill/pgrep used for process tests.
    "$procps_package"

    # OpenLDAP
    groff

    # For running lsof tests in Docker as root
    sudo
  )
elif [ -f /etc/debian_version ]; then
  libcurl_version=3
  libnettle_version=6
  libreadline_version=7
  libtool_bin_package="libtool-bin"
  openjdk_version=8

  if [[ "$ID" == "ubuntu" && "$VERSION_ID" == "18.04" ]]; then
    libcurl_version=4
  fi

  if [[ "$ID" == "debian" && "$VERSION_ID" == "8" ]] || [[ "$ID" == "ubuntu" && "$VERSION_ID" == "14.04" ]]; then
    libnettle_version=4
  fi

  if [[ "$ID" == "debian" && "$VERSION_ID" == "8" ]] || [[ "$ID" == "ubuntu" && "$VERSION_ID" == "14.04" ]] || [[ "$ID" == "ubuntu" && "$VERSION_ID" == "16.04" ]]; then
    libreadline_version=6
  fi

  if [[ "$ID" == "ubuntu" && "$VERSION_ID" == "14.04" ]]; then
    libtool_bin_package="libtool"
  fi

  if [[ "$ID" == "debian" && "$VERSION_ID" == "8" ]] || [[ "$ID" == "ubuntu" && "$VERSION_ID" == "14.04" ]]; then
    openjdk_version=7
  fi

  core_package_dependencies=(
    # General
    bash
    libc6
    libffi6
    libncurses5
    libpcre3
    libuuid1
    libyaml-0-2
    logrotate
    openssl
    zlib1g

    # geoip-auto-updater
    coreutils
    curl
    gzip

    # TrafficServer
    libxml2
    tcl

    # ElasticSearch
    "openjdk-$openjdk_version-jre-headless"

    # rsyslog omelasticsearch
    "libcurl$libcurl_version"

    # init.d script helpers
    sysvinit-utils
    lsb-base

    # For kill used in stop/reopen-logs commands.
    procps

    # For pstree used in reopen-logs command.
    psmisc

    # For OpenResty's "resty" CLI.
    perl

    # Postgresql
    "libreadline$libreadline_version"
    tzdata

    # lua-icu-date
    libicu-dev

    # For prefixed console output (gnu version for strftime support).
    gawk

    # lua-resty-nettle
    "libnettle$libnettle_version"

    # lualdap
    libldap-2.4-2
  )
  core_build_dependencies=(
    autoconf
    automake
    bzip2
    chrpath
    g++
    gcc
    gettext
    git
    libcurl4-openssl-dev
    libffi-dev
    libjansson-dev
    libncurses5-dev
    libpcre3-dev
    libreadline-dev
    libssl-dev
    libtool
    "$libtool_bin_package"
    libxml2-dev
    libyaml-dev
    lsb-release
    make
    patch
    pkg-config
    python
    rsync
    tar
    tcl-dev
    unzip
    uuid-dev
    xz-utils

<<<<<<< HEAD
    # Building the static-site
    ruby
    bundler

    # lualdap
    libldap-dev
=======
    # For "unbuffer" command for Taskfile.
    expect
>>>>>>> e9cf250a
  )
  test_build_dependencies=(
    # Running tests
    ruby
    bundler

    # Binary and readelf tests
    file
    binutils

    # For checking for file descriptor leaks during the tests.
    lsof

    # Unbound
    bison
    flex
    libexpat-dev

    # Fonts for Capybara screenshots.
    gsfonts

    # For pkill/pgrep used for process tests.
    procps

    # OpenLDAP
    groff-base

    # For running lsof tests in Docker as root
    sudo
  )

  if [[ "$ID" != "ubuntu" || "$VERSION_ID" != "14.04" ]]; then
    test_build_dependencies+=("virtualenv")
  fi
else
  echo "Unknown build system"
  exit 1
fi

all_build_dependencies=(
  "${core_package_dependencies[@]}"
  "${core_build_dependencies[@]}"
)

# shellcheck disable=SC2034
all_dependencies=(
  "${all_build_dependencies[@]}"
  "${test_build_dependencies[@]}"
)<|MERGE_RESOLUTION|>--- conflicted
+++ resolved
@@ -104,17 +104,15 @@
     unzip
     xz
 
-<<<<<<< HEAD
+    # For "unbuffer" command for Taskfile.
+    expect
+
     # Building the static-site
     ruby
     rubygem-bundler
 
     # lualdap
     openldap-devel
-=======
-    # For "unbuffer" command for Taskfile.
-    expect
->>>>>>> e9cf250a
   )
   test_build_dependencies=(
     # Running tests
@@ -261,17 +259,15 @@
     uuid-dev
     xz-utils
 
-<<<<<<< HEAD
+    # For "unbuffer" command for Taskfile.
+    expect
+
     # Building the static-site
     ruby
     bundler
 
     # lualdap
     libldap-dev
-=======
-    # For "unbuffer" command for Taskfile.
-    expect
->>>>>>> e9cf250a
   )
   test_build_dependencies=(
     # Running tests
