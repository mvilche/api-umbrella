source "https://rubygems.org"

gem "rake", "~> 12.3.1"

# Tests
gem "minitest", "~> 5.11.3"

# CLI helper for running tests
gem "minitest-sprint", "~> 1.2.0"

# More test outputs
gem "minitest-reporters", "~> 1.3.0"

# For an "after_all" callback.
gem "minitest-hooks", "~> 1.5.0"

# Test metadata for CI environment.
gem "minitest-ci", "~> 3.4.0"

# Ruby lint/style checker
<<<<<<< HEAD
gem "rubocop", "~> 0.71.0", :require => false
=======
gem "rubocop", "~> 0.72.0", :require => false
gem "rubocop-rails", "~> 2.2.0", :require => false
>>>>>>> 7ce4e76a

# Running background processes
gem "childprocess", "~> 1.0.1"

# Making HTTP requests
gem "typhoeus", "~> 1.3.0"

# JSON parsing
gem "multi_json", "~> 1.13.1"
gem "oj", "~> 3.7.0"

# Database libraries
<<<<<<< HEAD
gem "activerecord", "~> 5.2.0", :require => "active_record"
gem "pg", "~> 1.1.4"
gem "elasticsearch", "~> 7.1.0"
=======
gem "mongoid", "~> 7.0.1"
gem "elasticsearch", "~> 7.2.0"
>>>>>>> 7ce4e76a
gem "active_attr", "~> 0.15.0"

# Factories for test database data
gem "factory_bot", "~> 5.0.0"

# Deleting database data between tests.
gem "database_cleaner", "~> 1.7.0"

# Programmatically generate Rails session cookies.
gem "rails_compatible_cookies_utils", "~> 0.1.0"

# URL parsing/generation
gem "addressable", "~> 2.6.0"

# Browser/JavaScript integration tests
<<<<<<< HEAD
gem "capybara", "~> 3.24.0"
gem "selenium-webdriver", "~> 3.141"
gem "webdrivers", "~> 4.0.0", :require => false
=======
gem "capybara", "~> 3.25.0"
gem "selenium-webdriver", "~> 3.141"
gem "webdrivers", "~> 4.1.0", :require => false
>>>>>>> 7ce4e76a
# https://github.com/dbalatero/capybara-chromedriver-logger/pull/7
gem "capybara-chromedriver-logger", "~> 0.3.0", :git => "https://github.com/ThriveTRM/capybara-chromedriver-logger.git", :branch => "do-not-raise-on-filtered-errors"

# Take screenshots on capybara test failures
gem "capybara-screenshot", "~> 1.0.22"

# HTML or XML parsing
gem "nokogiri", "~> 1.10.0"

# Useful additions
gem "activesupport", "~> 5.2.0"

# Generating fake strings and data.
gem "faker", "~> 1.9.1"

# Concurrency helpers.
gem "concurrent-ruby", "~> 1.1.1"

# Time zone randomization for tests.
gem "zonebie", "~> 0.6.1"

# Encrypting admin passwords.
gem "bcrypt", "~> 3.1.12"

# Encrypting/decrypting database values.
gem "encryptor", "~> 3.0.0"

# Color output
gem "rainbow", "~> 3.0.0"

# Debug printing
gem "awesome_print", "~> 1.8.0"<|MERGE_RESOLUTION|>--- conflicted
+++ resolved
@@ -18,12 +18,7 @@
 gem "minitest-ci", "~> 3.4.0"
 
 # Ruby lint/style checker
-<<<<<<< HEAD
-gem "rubocop", "~> 0.71.0", :require => false
-=======
 gem "rubocop", "~> 0.72.0", :require => false
-gem "rubocop-rails", "~> 2.2.0", :require => false
->>>>>>> 7ce4e76a
 
 # Running background processes
 gem "childprocess", "~> 1.0.1"
@@ -36,14 +31,9 @@
 gem "oj", "~> 3.7.0"
 
 # Database libraries
-<<<<<<< HEAD
 gem "activerecord", "~> 5.2.0", :require => "active_record"
 gem "pg", "~> 1.1.4"
-gem "elasticsearch", "~> 7.1.0"
-=======
-gem "mongoid", "~> 7.0.1"
 gem "elasticsearch", "~> 7.2.0"
->>>>>>> 7ce4e76a
 gem "active_attr", "~> 0.15.0"
 
 # Factories for test database data
@@ -59,15 +49,9 @@
 gem "addressable", "~> 2.6.0"
 
 # Browser/JavaScript integration tests
-<<<<<<< HEAD
-gem "capybara", "~> 3.24.0"
-gem "selenium-webdriver", "~> 3.141"
-gem "webdrivers", "~> 4.0.0", :require => false
-=======
 gem "capybara", "~> 3.25.0"
 gem "selenium-webdriver", "~> 3.141"
 gem "webdrivers", "~> 4.1.0", :require => false
->>>>>>> 7ce4e76a
 # https://github.com/dbalatero/capybara-chromedriver-logger/pull/7
 gem "capybara-chromedriver-logger", "~> 0.3.0", :git => "https://github.com/ThriveTRM/capybara-chromedriver-logger.git", :branch => "do-not-raise-on-filtered-errors"
 
