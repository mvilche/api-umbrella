source "https://rubygems.org"

<<<<<<< HEAD
gem "rake", "~> 12.3.0"
=======
gem "rake", "~> 12.3.1"
>>>>>>> 8f480d0a

# Tests
gem "minitest", "~> 5.11.3"

# CLI helper for running tests
gem "minitest-sprint", "~> 1.2.0"

# More test outputs
<<<<<<< HEAD
gem "minitest-reporters", "~> 1.1.18"
=======
gem "minitest-reporters", "~> 1.2.0"
>>>>>>> 8f480d0a

# For an "after_all" callback.
gem "minitest-hooks", "~> 1.4.2"

# Test metadata for CI environment.
<<<<<<< HEAD
gem "minitest-ci", "~> 3.3.0"

# Ruby lint/style checker
gem "rubocop", "~> 0.51.0", :require => false

# Running background processes
gem "childprocess", "~> 0.8.0"
=======
gem "minitest-ci", "~> 3.4.0"

# Ruby lint/style checker
gem "rubocop", "~> 0.54.0", :require => false

# Running background processes
gem "childprocess", "~> 0.9.0"
>>>>>>> 8f480d0a

# Making HTTP requests
gem "typhoeus", "~> 1.3.0"

# JSON parsing
<<<<<<< HEAD
gem "multi_json", "~> 1.12.1"
gem "oj", "~> 3.3.9"

# Database libraries
gem "activerecord", "~> 5.1.4", :require => "active_record"
gem "pg", "~> 0.21.0"
gem "elasticsearch", "~> 6.0.0"
gem "active_attr", "~> 0.10.2"
=======
gem "multi_json", "~> 1.13.1"
gem "oj", "~> 3.5.0"

# Database libraries
gem "mongoid", "~> 6.3.0"
gem "elasticsearch", "~> 2.0.2"
gem "elasticsearch-persistence", "~> 0.1.9"
>>>>>>> 8f480d0a

# Factories for test database data
gem "factory_bot", "~> 4.8.2"

# Deleting database data between tests.
gem "database_cleaner", "~> 1.6.2"

# Programmatically generate Rails session cookies.
gem "rails_compatible_cookies_utils", "~> 0.1.0"

# URL parsing/generation
gem "addressable", "~> 2.5.2"

# Browser/JavaScript integration tests
<<<<<<< HEAD
gem "capybara", "~> 2.16.0"
=======
gem "capybara", "~> 2.18.0"
>>>>>>> 8f480d0a
# Use fork to fix failure messages:
# https://github.com/wojtekmach/minitest-capybara/pull/17
gem "minitest-capybara", "~> 0.8.2", :git => "https://github.com/GUI/minitest-capybara.git"

# Webkit-based driver for capybara
<<<<<<< HEAD
gem "poltergeist", "~> 1.16.0"
=======
gem "poltergeist", "~> 1.17.0"
>>>>>>> 8f480d0a

# Take screenshots on capybara test failures
gem "capybara-screenshot", "~> 1.0.18"

# HTML or XML parsing
gem "nokogiri", "~> 1.8.1"

# Useful additions
gem "activesupport", "~> 5.1.6"

# Generating fake strings and data.
gem "faker", "~> 1.8.7"

# Concurrency helpers.
gem "concurrent-ruby", "~> 1.0.5"

# Time zone randomization for tests.
gem "zonebie", "~> 0.6.1"

# Hashing admin passwords.
gem "bcrypt", "~> 3.1.11"

# Encrypting/decrypting database values.
gem "encryptor", "~> 3.0.0"

# Color output
gem "rainbow", "~> 3.0.0"

# Debug printing
gem "awesome_print", "~> 1.8.0"<|MERGE_RESOLUTION|>--- conflicted
+++ resolved
@@ -1,10 +1,6 @@
 source "https://rubygems.org"
 
-<<<<<<< HEAD
-gem "rake", "~> 12.3.0"
-=======
 gem "rake", "~> 12.3.1"
->>>>>>> 8f480d0a
 
 # Tests
 gem "minitest", "~> 5.11.3"
@@ -13,25 +9,12 @@
 gem "minitest-sprint", "~> 1.2.0"
 
 # More test outputs
-<<<<<<< HEAD
-gem "minitest-reporters", "~> 1.1.18"
-=======
 gem "minitest-reporters", "~> 1.2.0"
->>>>>>> 8f480d0a
 
 # For an "after_all" callback.
 gem "minitest-hooks", "~> 1.4.2"
 
 # Test metadata for CI environment.
-<<<<<<< HEAD
-gem "minitest-ci", "~> 3.3.0"
-
-# Ruby lint/style checker
-gem "rubocop", "~> 0.51.0", :require => false
-
-# Running background processes
-gem "childprocess", "~> 0.8.0"
-=======
 gem "minitest-ci", "~> 3.4.0"
 
 # Ruby lint/style checker
@@ -39,30 +22,19 @@
 
 # Running background processes
 gem "childprocess", "~> 0.9.0"
->>>>>>> 8f480d0a
 
 # Making HTTP requests
 gem "typhoeus", "~> 1.3.0"
 
 # JSON parsing
-<<<<<<< HEAD
-gem "multi_json", "~> 1.12.1"
-gem "oj", "~> 3.3.9"
-
-# Database libraries
-gem "activerecord", "~> 5.1.4", :require => "active_record"
-gem "pg", "~> 0.21.0"
-gem "elasticsearch", "~> 6.0.0"
-gem "active_attr", "~> 0.10.2"
-=======
 gem "multi_json", "~> 1.13.1"
 gem "oj", "~> 3.5.0"
 
 # Database libraries
-gem "mongoid", "~> 6.3.0"
-gem "elasticsearch", "~> 2.0.2"
-gem "elasticsearch-persistence", "~> 0.1.9"
->>>>>>> 8f480d0a
+gem "activerecord", "~> 5.1.6", :require => "active_record"
+gem "pg", "~> 0.21.0"
+gem "elasticsearch", "~> 6.0.0"
+gem "active_attr", "~> 0.10.2"
 
 # Factories for test database data
 gem "factory_bot", "~> 4.8.2"
@@ -77,21 +49,13 @@
 gem "addressable", "~> 2.5.2"
 
 # Browser/JavaScript integration tests
-<<<<<<< HEAD
-gem "capybara", "~> 2.16.0"
-=======
 gem "capybara", "~> 2.18.0"
->>>>>>> 8f480d0a
 # Use fork to fix failure messages:
 # https://github.com/wojtekmach/minitest-capybara/pull/17
 gem "minitest-capybara", "~> 0.8.2", :git => "https://github.com/GUI/minitest-capybara.git"
 
 # Webkit-based driver for capybara
-<<<<<<< HEAD
-gem "poltergeist", "~> 1.16.0"
-=======
 gem "poltergeist", "~> 1.17.0"
->>>>>>> 8f480d0a
 
 # Take screenshots on capybara test failures
 gem "capybara-screenshot", "~> 1.0.18"
