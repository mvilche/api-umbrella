source "https://rubygems.org"

gem "rake", "~> 12.3.1"

# Tests
gem "minitest", "~> 5.11.3"

# CLI helper for running tests
gem "minitest-sprint", "~> 1.2.0"

# More test outputs
gem "minitest-reporters", "~> 1.3.0"

# For an "after_all" callback.
gem "minitest-hooks", "~> 1.5.0"

# Test metadata for CI environment.
gem "minitest-ci", "~> 3.4.0"

# Ruby lint/style checker
gem "rubocop", "~> 0.68.0", :require => false

# Running background processes
gem "childprocess", "~> 1.0.1"

# Making HTTP requests
gem "typhoeus", "~> 1.3.0"

# JSON parsing
gem "multi_json", "~> 1.13.1"
gem "oj", "~> 3.7.0"

# Database libraries
<<<<<<< HEAD
gem "activerecord", "~> 5.2.0", :require => "active_record"
gem "pg", "~> 1.1.4"
gem "elasticsearch", "~> 6.3.0"
=======
gem "mongoid", "~> 7.0.1"
gem "elasticsearch", "~> 7.0.0"
>>>>>>> 698f0a8e
gem "active_attr", "~> 0.13.0"

# Factories for test database data
gem "factory_bot", "~> 5.0.0"

# Deleting database data between tests.
gem "database_cleaner", "~> 1.7.0"

# Programmatically generate Rails session cookies.
gem "rails_compatible_cookies_utils", "~> 0.1.0"

# URL parsing/generation
gem "addressable", "~> 2.6.0"

# Browser/JavaScript integration tests
gem "capybara", "~> 3.18.0"
gem "selenium-webdriver", "~> 3.141"
gem "webdrivers", "~> 3.9.0", :require => false
# https://github.com/dbalatero/capybara-chromedriver-logger/pull/7
gem "capybara-chromedriver-logger", "~> 0.3.0", :git => "https://github.com/ThriveTRM/capybara-chromedriver-logger.git", :branch => "do-not-raise-on-filtered-errors"

# Take screenshots on capybara test failures
gem "capybara-screenshot", "~> 1.0.22"

# HTML or XML parsing
gem "nokogiri", "~> 1.10.0"

# Useful additions
gem "activesupport", "~> 5.2.0"

# Generating fake strings and data.
gem "faker", "~> 1.9.1"

# Concurrency helpers.
gem "concurrent-ruby", "~> 1.1.1"

# Time zone randomization for tests.
gem "zonebie", "~> 0.6.1"

# Encrypting admin passwords.
gem "bcrypt", "~> 3.1.12"

# Encrypting/decrypting database values.
gem "encryptor", "~> 3.0.0"

# Color output
gem "rainbow", "~> 3.0.0"

# Debug printing
gem "awesome_print", "~> 1.8.0"<|MERGE_RESOLUTION|>--- conflicted
+++ resolved
@@ -31,14 +31,9 @@
 gem "oj", "~> 3.7.0"
 
 # Database libraries
-<<<<<<< HEAD
 gem "activerecord", "~> 5.2.0", :require => "active_record"
 gem "pg", "~> 1.1.4"
-gem "elasticsearch", "~> 6.3.0"
-=======
-gem "mongoid", "~> 7.0.1"
 gem "elasticsearch", "~> 7.0.0"
->>>>>>> 698f0a8e
 gem "active_attr", "~> 0.13.0"
 
 # Factories for test database data
