source "https://rubygems.org"

gem "rake", "~> 12.3.1"

# Tests
gem "minitest", "~> 5.11.3"

# CLI helper for running tests
gem "minitest-sprint", "~> 1.2.0"

# More test outputs
gem "minitest-reporters", "~> 1.3.0"

# For an "after_all" callback.
gem "minitest-hooks", "~> 1.5.0"

# Test metadata for CI environment.
gem "minitest-ci", "~> 3.4.0"

# Ruby lint/style checker
gem "rubocop", "~> 0.74.0", :require => false
<<<<<<< HEAD
=======
gem "rubocop-rails", "~> 2.3.0", :require => false
>>>>>>> 2c9fb622

# Running background processes
gem "childprocess", "~> 1.0.1"

# Making HTTP requests
gem "typhoeus", "~> 1.3.0"

# JSON parsing
gem "multi_json", "~> 1.13.1"
gem "oj", "~> 3.9.0"

# Database libraries
gem "activerecord", "~> 5.2.0", :require => "active_record"
gem "pg", "~> 1.1.4"
gem "elasticsearch", "~> 7.3.0"
gem "active_attr", "~> 0.15.0"

# Factories for test database data
gem "factory_bot", "~> 5.0.0"

# Deleting database data between tests.
gem "database_cleaner", "~> 1.7.0"

# Programmatically generate Rails session cookies.
gem "rails_compatible_cookies_utils", "~> 0.1.0"

# URL parsing/generation
gem "addressable", "~> 2.6.0"

# Browser/JavaScript integration tests
gem "capybara", "~> 3.28.0"
gem "selenium-webdriver", "~> 3.141"
gem "webdrivers", "~> 4.1.0", :require => false
# https://github.com/dbalatero/capybara-chromedriver-logger/pull/7
gem "capybara-chromedriver-logger", "~> 0.3.0", :git => "https://github.com/ThriveTRM/capybara-chromedriver-logger.git", :branch => "do-not-raise-on-filtered-errors"

# Take screenshots on capybara test failures
gem "capybara-screenshot", "~> 1.0.22"

# HTML or XML parsing
gem "nokogiri", "~> 1.10.0"

# Useful additions
gem "activesupport", "~> 5.2.0"

# Generating fake strings and data.
gem "faker", "~> 2.1.0"

# Concurrency helpers.
gem "concurrent-ruby", "~> 1.1.1"

# Time zone randomization for tests.
gem "zonebie", "~> 0.6.1"

# Encrypting admin passwords.
gem "bcrypt", "~> 3.1.12"

# Encrypting/decrypting database values.
gem "encryptor", "~> 3.0.0"

# Color output
gem "rainbow", "~> 3.0.0"

# Debug printing
gem "awesome_print", "~> 1.8.0"<|MERGE_RESOLUTION|>--- conflicted
+++ resolved
@@ -19,10 +19,6 @@
 
 # Ruby lint/style checker
 gem "rubocop", "~> 0.74.0", :require => false
-<<<<<<< HEAD
-=======
-gem "rubocop-rails", "~> 2.3.0", :require => false
->>>>>>> 2c9fb622
 
 # Running background processes
 gem "childprocess", "~> 1.0.1"
