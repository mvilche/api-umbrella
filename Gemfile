--- conflicted
+++ resolved
@@ -170,11 +170,7 @@
   gem "rspec-html-matchers", "~> 0.5.0"
 
   # Ruby lint/style checker
-<<<<<<< HEAD
-  gem "rubocop", "~> 0.25.0"
-=======
-  gem "rubocop", "~> 0.24.1", :require => false
->>>>>>> 701c5d17
+  gem "rubocop", "~> 0.25.0", :require => false
 
   # Code coverage testing
   gem "coveralls", "~> 0.7.0", :require => false
