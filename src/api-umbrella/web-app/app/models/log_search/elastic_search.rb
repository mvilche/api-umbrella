--- conflicted
+++ resolved
@@ -112,11 +112,7 @@
       query["rules"].each do |rule|
         filter = {}
 
-<<<<<<< HEAD
-        if(rule["value"].kind_of?(String))
-=======
         if(!CASE_SENSITIVE_FIELDS.include?(rule["field"]) && rule["value"].kind_of?(String))
->>>>>>> 48709cae
           if(UPPERCASE_FIELDS.include?(rule["field"]))
             rule["value"].upcase!
           else
