class Admin::SessionsController < Devise::SessionsController
  before_action :first_time_setup_check
  before_action :only_for_local_auth, :only => [:create]
  skip_after_action :verify_authorized

<<<<<<< HEAD
=======
  # Allow the logout endpoint to be hit via ajax from the Ember app, where the
  # request has the admin auth token, but not the default csrf token.
  prepend_before_action :authenticate_admin_from_token!, :only => [:destroy]
  skip_before_action :verify_authenticity_token, :only => [:destroy]
  before_action :verify_authenticity_token_with_admin_token, :only => [:destroy]

>>>>>>> 48709cae
  def auth
    response = {
      "authenticated" => !current_admin.nil?,
    }

    if current_admin
      response.merge!({
<<<<<<< HEAD
=======
        "analytics_timezone" => ApiUmbrellaConfig[:analytics][:timezone],
>>>>>>> 48709cae
        "enable_beta_analytics" => (ApiUmbrellaConfig[:analytics][:adapter] == "kylin" || (ApiUmbrellaConfig[:analytics][:outputs] && ApiUmbrellaConfig[:analytics][:outputs].include?("kylin"))),
        "username_is_email" => ApiUmbrellaConfig[:web][:admin][:username_is_email],
        "local_auth_enabled" => ApiUmbrellaConfig[:web][:admin][:auth_strategies][:_local_enabled?],
        "password_length_min" => ApiUmbrellaConfig[:web][:admin][:password_length_min],
        "api_umbrella_version" => API_UMBRELLA_VERSION,
        "admin" => current_admin.as_json.slice(
          "email",
          "id",
          "superuser",
          "username",
        ),
        "api_key" => ApiUser.where(:email => "web.admin.ajax@internal.apiumbrella").order_by(:created_at.asc).first.api_key,
<<<<<<< HEAD
      })

      if(protect_against_forgery?)
        response["csrf_token"] = form_authenticity_token
      end
=======
        "admin_auth_token" => current_admin.authentication_token,
      })
>>>>>>> 48709cae
    end

    respond_to do|format|
      format.json { render(:json => response) }
    end
  end

  private

  def set_flash_message(key, kind, options = {})
    # Don't set the "signed in" flash message, since we redirect to the Ember
    # app after signing in, where flashes won't be displayed (so displaying the
    # "signed in" message the next time they get back to the Rails login page
    # is confusing).
    if(kind != :signed_in)
      super(key, kind, options)
    end
  end

  def first_time_setup_check
    if(Admin.needs_first_account?)
      redirect_to new_admin_registration_path
    end
  end

  def only_for_local_auth
    unless(ApiUmbrellaConfig[:web][:admin][:auth_strategies][:_local_enabled?])
      raise ActionController::RoutingError.new("Not Found")
    end
  end
end<|MERGE_RESOLUTION|>--- conflicted
+++ resolved
@@ -3,15 +3,12 @@
   before_action :only_for_local_auth, :only => [:create]
   skip_after_action :verify_authorized
 
-<<<<<<< HEAD
-=======
   # Allow the logout endpoint to be hit via ajax from the Ember app, where the
   # request has the admin auth token, but not the default csrf token.
   prepend_before_action :authenticate_admin_from_token!, :only => [:destroy]
   skip_before_action :verify_authenticity_token, :only => [:destroy]
   before_action :verify_authenticity_token_with_admin_token, :only => [:destroy]
 
->>>>>>> 48709cae
   def auth
     response = {
       "authenticated" => !current_admin.nil?,
@@ -19,10 +16,7 @@
 
     if current_admin
       response.merge!({
-<<<<<<< HEAD
-=======
         "analytics_timezone" => ApiUmbrellaConfig[:analytics][:timezone],
->>>>>>> 48709cae
         "enable_beta_analytics" => (ApiUmbrellaConfig[:analytics][:adapter] == "kylin" || (ApiUmbrellaConfig[:analytics][:outputs] && ApiUmbrellaConfig[:analytics][:outputs].include?("kylin"))),
         "username_is_email" => ApiUmbrellaConfig[:web][:admin][:username_is_email],
         "local_auth_enabled" => ApiUmbrellaConfig[:web][:admin][:auth_strategies][:_local_enabled?],
@@ -35,16 +29,8 @@
           "username",
         ),
         "api_key" => ApiUser.where(:email => "web.admin.ajax@internal.apiumbrella").order_by(:created_at.asc).first.api_key,
-<<<<<<< HEAD
-      })
-
-      if(protect_against_forgery?)
-        response["csrf_token"] = form_authenticity_token
-      end
-=======
         "admin_auth_token" => current_admin.authentication_token,
       })
->>>>>>> 48709cae
     end
 
     respond_to do|format|
