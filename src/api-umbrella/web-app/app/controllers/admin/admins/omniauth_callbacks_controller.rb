class Admin::Admins::OmniauthCallbacksController < Devise::OmniauthCallbacksController
  skip_after_action :verify_authorized

  # For the developer strategy, simply find or create a new admin account with
  # whatever login details they give. This is not for use on production.
  def developer
    unless(Rails.env == "development")
      raise "The developer OmniAuth strategy should not be used outside of development or test."
    end

    @username = request.env["omniauth.auth"]["uid"]
    @admin = Admin.find_for_database_authentication(:username => @username)
    unless(@admin)
      @admin = Admin.new(:username => @username, :superuser => true)
      @admin.save!
    end

    login
  rescue Mongoid::Errors::Validations
    flash[:error] = @admin.errors.full_messages.join(", ")
    redirect_to admin_developer_omniauth_authorize_path
  end

  def cas
    @username = request.env["omniauth.auth"]["uid"]
    login
  end

  def facebook
<<<<<<< HEAD
    if(request.env["omniauth.auth"]["info"]["verified"])
      @username = request.env["omniauth.auth"]["info"]["email"]
=======
    @username = request.env["omniauth.auth"]["info"]["email"]
    if(!request.env["omniauth.auth"]["info"]["verified"])
      return email_unverified_error
>>>>>>> 48709cae
    end

    login
  end

  def github
<<<<<<< HEAD
    if(request.env["omniauth.auth"]["info"]["email_verified"])
      @username = request.env["omniauth.auth"]["info"]["email"]
    end
=======
    # omniauth-github only returns verified emails by default (so no explicit
    # verification check is needed):
    # https://github.com/intridea/omniauth-github/pull/48
    @username = request.env["omniauth.auth"]["info"]["email"]

    login
  end

  def gitlab
    # GitLab only appears to return verified email addresses (so there's not an
    # explicit email verification attribute or check needed).
    @username = request.env["omniauth.auth"]["info"]["email"]
>>>>>>> 48709cae

    login
  end

  def google_oauth2
<<<<<<< HEAD
    if(request.env["omniauth.auth"]["extra"]["raw_info"]["email_verified"])
      @username = request.env["omniauth.auth"]["info"]["email"]
=======
    @username = request.env["omniauth.auth"]["info"]["email"]
    if(!request.env["omniauth.auth"]["extra"]["raw_info"]["email_verified"])
      return email_unverified_error
>>>>>>> 48709cae
    end

    login
  end

  def ldap
    uid_field = request.env["omniauth.strategy"].options[:uid]
    uid = [request.env["omniauth.auth"]["extra"]["raw_info"][uid_field]].flatten.compact.first
    @username = uid
    login
  end

  private

  def login
    if(!@admin && @username.present?)
      @admin = Admin.find_for_database_authentication(:username => @username)
    end

    if @admin
      if request.env["omniauth.auth"]["info"].present?
        if request.env["omniauth.auth"]["info"]["name"].present?
          @admin.name = request.env["omniauth.auth"]["info"]["name"]
          @admin.save!
        end
      end

      sign_in_and_redirect(:admin, @admin)
    else
      flash[:error] = ActionController::Base.helpers.safe_join([
        "The account for '",
        @username,
        "' is not authorized to access the admin. Please ",
        ActionController::Base.helpers.content_tag(:a, "contact us", :href => ApiUmbrellaConfig[:contact_url]),
        " for further assistance.",
      ])

      redirect_to new_admin_session_path
    end
  end

<<<<<<< HEAD
=======
  def email_unverified_error
    flash[:error] = ActionController::Base.helpers.safe_join([
      "The email address '",
      @username,
      "' is not verified. Please ",
      ActionController::Base.helpers.content_tag(:a, "contact us", :href => ApiUmbrellaConfig[:contact_url]),
      " for further assistance.",
    ])

    redirect_to new_admin_session_path
  end

>>>>>>> 48709cae
  def after_omniauth_failure_path_for(scope)
    new_admin_session_path
  end
end<|MERGE_RESOLUTION|>--- conflicted
+++ resolved
@@ -27,25 +27,15 @@
   end
 
   def facebook
-<<<<<<< HEAD
-    if(request.env["omniauth.auth"]["info"]["verified"])
-      @username = request.env["omniauth.auth"]["info"]["email"]
-=======
     @username = request.env["omniauth.auth"]["info"]["email"]
     if(!request.env["omniauth.auth"]["info"]["verified"])
       return email_unverified_error
->>>>>>> 48709cae
     end
 
     login
   end
 
   def github
-<<<<<<< HEAD
-    if(request.env["omniauth.auth"]["info"]["email_verified"])
-      @username = request.env["omniauth.auth"]["info"]["email"]
-    end
-=======
     # omniauth-github only returns verified emails by default (so no explicit
     # verification check is needed):
     # https://github.com/intridea/omniauth-github/pull/48
@@ -58,20 +48,14 @@
     # GitLab only appears to return verified email addresses (so there's not an
     # explicit email verification attribute or check needed).
     @username = request.env["omniauth.auth"]["info"]["email"]
->>>>>>> 48709cae
 
     login
   end
 
   def google_oauth2
-<<<<<<< HEAD
-    if(request.env["omniauth.auth"]["extra"]["raw_info"]["email_verified"])
-      @username = request.env["omniauth.auth"]["info"]["email"]
-=======
     @username = request.env["omniauth.auth"]["info"]["email"]
     if(!request.env["omniauth.auth"]["extra"]["raw_info"]["email_verified"])
       return email_unverified_error
->>>>>>> 48709cae
     end
 
     login
@@ -113,8 +97,6 @@
     end
   end
 
-<<<<<<< HEAD
-=======
   def email_unverified_error
     flash[:error] = ActionController::Base.helpers.safe_join([
       "The email address '",
@@ -127,7 +109,6 @@
     redirect_to new_admin_session_path
   end
 
->>>>>>> 48709cae
   def after_omniauth_failure_path_for(scope)
     new_admin_session_path
   end
