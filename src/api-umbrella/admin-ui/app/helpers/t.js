<<<<<<< HEAD
import Ember from 'ember';
import { t } from 'api-umbrella-admin-ui/utils/i18n';

export function tHelper([message, ...rest]) {
  message = message.replace(/\\n/g, "\n");
  return t(message, ...rest);
}

export default Ember.Helper.helper(tHelper);
=======
import I18n from 'npm:i18n-js';
import { helper } from '@ember/component/helper';
import { merge } from '@ember/polyfills';

export function t(params, options) {
  let key = params[0];
  // The options is an EmptyObject instance, which doesn't respond to
  // hasOwnProperty as I18n.t expects.
  // https://github.com/emberjs/ember.js/issues/14668
  const plainOptions = merge({}, options);
  return I18n.t(key, plainOptions);
}

export default helper(t);
>>>>>>> 8f480d0a
<|MERGE_RESOLUTION|>--- conflicted
+++ resolved
@@ -1,5 +1,4 @@
-<<<<<<< HEAD
-import Ember from 'ember';
+import { helper } from '@ember/component/helper';
 import { t } from 'api-umbrella-admin-ui/utils/i18n';
 
 export function tHelper([message, ...rest]) {
@@ -7,20 +6,4 @@
   return t(message, ...rest);
 }
 
-export default Ember.Helper.helper(tHelper);
-=======
-import I18n from 'npm:i18n-js';
-import { helper } from '@ember/component/helper';
-import { merge } from '@ember/polyfills';
-
-export function t(params, options) {
-  let key = params[0];
-  // The options is an EmptyObject instance, which doesn't respond to
-  // hasOwnProperty as I18n.t expects.
-  // https://github.com/emberjs/ember.js/issues/14668
-  const plainOptions = merge({}, options);
-  return I18n.t(key, plainOptions);
-}
-
-export default helper(t);
->>>>>>> 8f480d0a
+export default helper(tHelper);