--- conflicted
+++ resolved
@@ -1,10 +1,6 @@
 import { buildValidations, validator } from 'ember-cp-validations';
 
 import DS from 'ember-data';
-<<<<<<< HEAD
-=======
-import I18n from 'i18n-js';
->>>>>>> def17f7c
 import { computed } from '@ember/object';
 import { t } from 'api-umbrella-admin-ui/utils/i18n';
 
