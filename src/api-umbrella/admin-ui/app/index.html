--- conflicted
+++ resolved
@@ -30,23 +30,7 @@
 
     {{content-for "body"}}
 
-<<<<<<< HEAD
-=======
-    <script type="text/javascript">
-      if(!window.DISABLE_GOOGLE_CHARTS) {
-        var script = document.createElement('script');
-        script.src = 'https://www.gstatic.com/charts/loader.js';
-        document.write(script.outerHTML);
-      }
-    </script>
-    <script type="text/javascript">
-      if(!window.DISABLE_GOOGLE_CHARTS) {
-        google.charts.load('current', { 'packages': ['corechart', 'geochart'] });
-      }
-    </script>
-
     <script src="/admin/server_side_loader.js"></script>
->>>>>>> 824d62af
     <script src="assets/vendor.js"></script>
     <script src="assets/api-umbrella-admin-ui.js"></script>
 
