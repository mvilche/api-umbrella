--- conflicted
+++ resolved
@@ -43,11 +43,7 @@
     {{/if}}
 
     <div class="publish-toggle-checkboxes">
-<<<<<<< HEAD
-      <a href="#" id="toggle_checkboxes" {{action "toggleAllCheckboxes"}} data-check-all="{{t "Check all"}}" data-uncheck-all="{{t "Uncheck all"}}">{{t "Check all"}}</a>
-=======
-      <a href="#" id="toggle_checkboxes" {{action "toggleAllCheckboxes"}} data-check-all={{t "admin.check_all"}} data-uncheck-all={{t "admin.uncheck_all"}}>{{t "admin.check_all"}}</a>
->>>>>>> def17f7c
+      <a href="#" id="toggle_checkboxes" {{action "toggleAllCheckboxes"}} data-check-all={{t "Check all"}} data-uncheck-all={{t "Uncheck all"}}>{{t "Check all"}}</a>
     </div>
 
     <div class="text-center">
