--- conflicted
+++ resolved
@@ -9,21 +9,12 @@
       {{/if}}
 
       {{#if enableInterval}}
-<<<<<<< HEAD
-        {{#bs-button-group value=interval type="radio" size="xs" id="interval_buttons"}}
-          {{#bs-button value="minute"}}{{t "Minute"}}{{/bs-button}}
-          {{#bs-button value="hour"}}{{t "Hour"}}{{/bs-button}}
-          {{#bs-button value="day"}}{{t "Day"}}{{/bs-button}}
-          {{#bs-button value="week"}}{{t "Week"}}{{/bs-button}}
-          {{#bs-button value="month"}}{{t "Month"}}{{/bs-button}}
-=======
         {{#bs-button-group value=interval onChange=(action (mut interval)) type="radio" size="xs" id="interval_buttons" as |bg|}}
-          {{#bg.button value="minute"}}{{t "admin.stats.minute"}}{{/bg.button}}
-          {{#bg.button value="hour"}}{{t "admin.stats.hour"}}{{/bg.button}}
-          {{#bg.button value="day"}}{{t "admin.stats.day"}}{{/bg.button}}
-          {{#bg.button value="week"}}{{t "admin.stats.week"}}{{/bg.button}}
-          {{#bg.button value="month"}}{{t "admin.stats.month"}}{{/bg.button}}
->>>>>>> 8f480d0a
+          {{#bg.button value="minute"}}{{t "Minute"}}{{/bg.button}}
+          {{#bg.button value="hour"}}{{t "Hour"}}{{/bg.button}}
+          {{#bg.button value="day"}}{{t "Day"}}{{/bg.button}}
+          {{#bg.button value="week"}}{{t "Week"}}{{/bg.button}}
+          {{#bg.button value="month"}}{{t "Month"}}{{/bg.button}}
         {{/bs-button-group}}
       {{/if}}
 
