--- conflicted
+++ resolved
@@ -1,31 +1,18 @@
 <form id="filter_form" action="#" method="get" {{action "submit" on="submit"}}>
   <div class="row">
     <div class="col-sm-4">
-<<<<<<< HEAD
-      <a id="filter_toggle" {{action "toggleFilters"}}><i class="fa fa-caret-right"></i>{{t "Filter Results"}}</a>
-    </div>
-    <div class="col-sm-8 filter-times">
-      {{#if enableInterval}}
-        {{#bs-button-group value=interval onChange=(action (mut interval)) type="radio" size="xs" id="interval_buttons" as |bg|}}
-          {{#bg.button value="minute"}}{{t "Minute"}}{{/bg.button}}
-          {{#bg.button value="hour"}}{{t "Hour"}}{{/bg.button}}
-          {{#bg.button value="day"}}{{t "Day"}}{{/bg.button}}
-          {{#bg.button value="week"}}{{t "Week"}}{{/bg.button}}
-          {{#bg.button value="month"}}{{t "Month"}}{{/bg.button}}
-=======
       <div class="form-control-plaintext form-control-sm">
-        <a id="filter_toggle" data-toggle="collapse" data-target="#filters_ui" href="#">{{fa-icon "caret-down" fixedWidth=true}}{{t "admin.stats.filter_results"}}</a>
+        <a id="filter_toggle" data-toggle="collapse" data-target="#filters_ui" href="#">{{fa-icon "caret-down" fixedWidth=true}}{{t "Filter Results"}}</a>
       </div>
     </div>
     <div class="col-sm-8 filter-times">
       {{#if enableInterval}}
         {{#bs-button-group value=interval onChange=(action (mut interval)) type="radio" size="sm" id="interval_buttons" as |bg|}}
-          {{#bg.button type="light" value="minute"}}{{t "admin.stats.minute"}}{{/bg.button}}
-          {{#bg.button type="light" value="hour"}}{{t "admin.stats.hour"}}{{/bg.button}}
-          {{#bg.button type="light" value="day"}}{{t "admin.stats.day"}}{{/bg.button}}
-          {{#bg.button type="light" value="week"}}{{t "admin.stats.week"}}{{/bg.button}}
-          {{#bg.button type="light" value="month"}}{{t "admin.stats.month"}}{{/bg.button}}
->>>>>>> def17f7c
+          {{#bg.button type="light" value="minute"}}{{t "Minute"}}{{/bg.button}}
+          {{#bg.button type="light" value="hour"}}{{t "Hour"}}{{/bg.button}}
+          {{#bg.button type="light" value="day"}}{{t "Day"}}{{/bg.button}}
+          {{#bg.button type="light" value="week"}}{{t "Week"}}{{/bg.button}}
+          {{#bg.button type="light" value="month"}}{{t "Month"}}{{/bg.button}}
         {{/bs-button-group}}
       {{/if}}
 
@@ -44,67 +31,39 @@
           <div id="query_builder"></div>
           <div class="row">
             <div class="col-sm-6">
-<<<<<<< HEAD
-              <button class="btn btn-default btn-sm" type="submit">{{t "Filter"}}</button>
-            </div>
-            <div class="col-sm-6 text-right">
-              <a {{action "toggleFilterType" "advanced"}} class="filter-type-toggle">{{t "Switch to advanced filters"}}</a>
-=======
-              <button class="btn btn-primary btn-sm" type="submit">{{t "admin.stats.filter"}}</button>
+              <button class="btn btn-primary btn-sm" type="submit">{{t "Filter"}}</button>
             </div>
             <div class="col-sm-6 text-right">
               <div class="form-control-plaintext form-control-sm">
-                <a href="#" {{action "toggleFilterType" "advanced"}} class="filter-type-toggle">{{t "admin.stats.switch_advanced_filters"}}</a>
+                <a href="#" {{action "toggleFilterType" "advanced"}} class="filter-type-toggle">{{t "Switch to advanced filters"}}</a>
               </div>
->>>>>>> def17f7c
             </div>
           </div>
         </div>
         <div id="filter_type_advanced" class="filter-type" style="display: none;">
           <div id="search_field">
             <div class="input-group">
-<<<<<<< HEAD
-              <input type="text" name="search" class="form-control" placeholder="{{t "Advanced filters..."}}" value="{{query.params.search}}" />
-              <span class="input-group-btn">
-                <button class="btn btn-default" type="submit">{{t "Filter"}}</button>
-=======
-              <input type="text" name="search" class="form-control" placeholder={{t "admin.stats.advanced_filters_placeholder"}} value={{query.params.search}}>
+              <input type="text" name="search" class="form-control" placeholder={{t "Advanced filters..."}} value={{query.params.search}}>
               <span class="input-group-append">
-                <button class="btn btn-primary" type="submit">{{t "admin.stats.filter"}}</button>
->>>>>>> def17f7c
+                <button class="btn btn-primary" type="submit">{{t "Filter"}}</button>
               </span>
             </div>
             <div class="row">
               <div class="col-sm-6">
-<<<<<<< HEAD
-                <span class="help-block">{{{t "Advanced filters use <a href=\"#query_syntax_help_content\" rel=\"popover\">Lucene's Query Syntax</a>."}}}</span>
-              </div>
-              <div class="col-sm-6 text-right">
-                <a {{action "toggleFilterType" "builder"}} class="filter-type-toggle">{{t "Switch to simple filters"}}</a>
-              </div>
-            </div>
-            <div id="query_syntax_help_content" style="display: none;">
-              <p>{{{t "Use <a href=\"http://www.lucenetutorial.com/lucene-query-syntax.html\" target=\"_blank\">Lucene's query syntax</a> to perform complex queries."}}}</p>
-              <p>{{t "Example"}}:</p>
-              <pre>request_method:"POST" AND response_status:[400 TO *]</pre>
-              <p>{{t "Available Fields"}}:</p>
-              <table class="table table-condensed query-syntax-help">
-=======
-                <div class="form-control-plaintext form-control-sm text-muted">{{! template-lint-disable no-bare-strings no-triple-curlies }}{{{t "admin.stats.advanced_filters_tip"}}}</div>
+                <div class="form-control-plaintext form-control-sm text-muted">{{! template-lint-disable no-bare-strings no-triple-curlies }}{{{t "Advanced filters use <a href=\"#query_syntax_help_content\" rel=\"popover\">Lucene's Query Syntax</a>."}}}</div>
               </div>
               <div class="col-sm-6 text-right">
                 <div class="form-control-plaintext form-control-sm">
-                  <a href="#" {{action "toggleFilterType" "builder"}} class="filter-type-toggle">{{t "admin.stats.switch_simple_filters"}}</a>
+                  <a href="#" {{action "toggleFilterType" "builder"}} class="filter-type-toggle">{{t "Switch to simple filters"}}</a>
                 </div>
               </div>
             </div>
             <div id="query_syntax_help_content" style="display: none;">
-              <p>{{! template-lint-disable no-bare-strings no-triple-curlies }}{{{t "admin.stats.advanced_filters_help_content"}}}</p>
-              <p>{{t "admin.stats.example"}}:</p>
+              <p>{{! template-lint-disable no-bare-strings no-triple-curlies }}{{{t "Use <a href=\"http://www.lucenetutorial.com/lucene-query-syntax.html\" target=\"_blank\">Lucene's query syntax</a> to perform complex queries."}}}</p>
+              <p>{{t "Example"}}:</p>
               <pre class="code-block">request_method:"POST" AND response_status:[400 TO *]</pre>
-              <p>{{t "admin.stats.available_fields"}}:</p>
+              <p>{{t "Available Fields"}}:</p>
               <table class="table table-sm query-syntax-help">
->>>>>>> def17f7c
                 <thead>
                   <tr>
                     <th>{{t "Field"}}</th>
