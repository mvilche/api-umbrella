--- conflicted
+++ resolved
@@ -17,42 +17,24 @@
             <td>{{urlMatch.frontendPrefix}}</td>
             <td>{{urlMatch.backendPrefixWithDefault}}</td>
             <td class="table-row-actions">
-<<<<<<< HEAD
-              <a href="#" {{action "edit" urlMatch}}><i class="fa fa-pencil"></i>{{t "Edit"}}</a>
-              <a href="#" class="remove-action" {{action "remove" urlMatch}}><i class="fa fa-times"></i>{{t "Remove"}}</a>
-=======
-              <a href="#" {{action "edit" urlMatch}}>{{fa-icon "pencil-alt"}}{{t "admin.edit"}}</a>
-              <a href="#" class="remove-action" {{action "remove" urlMatch}}>{{fa-icon "times"}}{{t "admin.remove"}}</a>
->>>>>>> def17f7c
+              <a href="#" {{action "edit" urlMatch}}>{{fa-icon "pencil-alt"}}{{t "Edit"}}</a>
+              <a href="#" class="remove-action" {{action "remove" urlMatch}}>{{fa-icon "times"}}{{t "Remove"}}</a>
             </td>
             <td class="reorder-handle">{{fa-icon "bars"}}</td>
           </tr>
         {{/each}}
       {{else}}
-<<<<<<< HEAD
-        <tr class="empty"><td colspan="2">{{t "No URL prefix matches have been added yet. Click \"%{add}\" below to get started." add=(t "Add URL Prefix")}}</td></tr>
-=======
-        <tr class="empty"><td colspan="3">{{t "admin.api.url_matches.empty_list" add=(t "admin.api.url_matches.add")}}</td></tr>
->>>>>>> def17f7c
+        <tr class="empty"><td colspan="3">{{t "No URL prefix matches have been added yet. Click \"%{add}\" below to get started." add=(t "Add URL Prefix")}}</td></tr>
       {{/if}}
     </tbody>
   </table>
   <div class="row">
-<<<<<<< HEAD
-    <div class="col-xs-6">
-      <button type="button" class="btn btn-default btn-xs" {{action "add"}}><i class="fa fa-plus-circle"></i> {{t "Add URL Prefix"}}</button>
-=======
     <div class="col-6">
-      <button type="button" class="btn btn-light btn-sm" {{action "add"}}>{{fa-icon "plus-circle"}} {{t "admin.api.url_matches.add"}}</button>
->>>>>>> def17f7c
+      <button type="button" class="btn btn-light btn-sm" {{action "add"}}>{{fa-icon "plus-circle"}} {{t "Add URL Prefix"}}</button>
     </div>
     <div class="col-6 text-right">
       {{#if isReorderable}}
-<<<<<<< HEAD
-        <button type="button" id="url_matches_reorder" class="btn btn-default btn-xs" {{action "reorderCollection" "url_matches"}}><i class="fa fa-reorder"></i> <span class="reorder-button-text">{{t "Reorder"}}</span></button>
-=======
-        <button type="button" id="url_matches_reorder" class="btn btn-light btn-sm" {{action "reorderCollection" "url_matches"}}>{{fa-icon "bars"}} <span class="reorder-button-text">{{t "admin.reorder"}}</span></button>
->>>>>>> def17f7c
+        <button type="button" id="url_matches_reorder" class="btn btn-light btn-sm" {{action "reorderCollection" "url_matches"}}>{{fa-icon "bars"}} <span class="reorder-button-text">{{t "Reorder"}}</span></button>
       {{/if}}
     </div>
   </div>
