import Component from '@ember/component';
<<<<<<< HEAD
import Save from 'api-umbrella-admin-ui/mixins/save';
import { t } from 'api-umbrella-admin-ui/utils/i18n';
=======
import I18n from 'i18n-js';
import Save from 'api-umbrella-admin-ui/mixins/save';
import escape from 'lodash-es/escape';
>>>>>>> def17f7c

export default Component.extend(Save, {
  init() {
    this._super(...arguments);

    this.throttleByIpOptions = [
      { id: false, name: 'Rate limit by API key' },
      { id: true, name: 'Rate limit by IP address' },
    ];

    this.enabledOptions = [
      { id: true, name: 'Enabled' },
      { id: false, name: 'Disabled' },
    ];
  },

  actions: {
    apiKeyRevealToggle() {
      let $key = this.$().find('.api-key');
      let $toggle = this.$().find('.api-key-reveal-toggle');

      if($key.data('revealed') === 'true') {
        $key.text($key.data('api-key-preview'));
        $key.data('revealed', 'false');
        $toggle.text(t('(reveal)'));
      } else {
        $key.text($key.data('api-key'));
        $key.data('revealed', 'true');
        $toggle.text(t('(hide)'));
      }
    },

    submit() {
      this.saveRecord({
        transitionToRoute: 'api_users',
        message(model) {
          let message = 'Successfully saved the user "' + escape(model.get('email')) + '"';
          if(model.get('apiKey')) {
            message += '<br>API Key: <code>' + escape(model.get('apiKey')) + '</code>';
          }

          return message;
        },
      });
    },
  },
});<|MERGE_RESOLUTION|>--- conflicted
+++ resolved
@@ -1,12 +1,7 @@
 import Component from '@ember/component';
-<<<<<<< HEAD
-import Save from 'api-umbrella-admin-ui/mixins/save';
-import { t } from 'api-umbrella-admin-ui/utils/i18n';
-=======
-import I18n from 'i18n-js';
 import Save from 'api-umbrella-admin-ui/mixins/save';
 import escape from 'lodash-es/escape';
->>>>>>> def17f7c
+import { t } from 'api-umbrella-admin-ui/utils/i18n';
 
 export default Component.extend(Save, {
   init() {
