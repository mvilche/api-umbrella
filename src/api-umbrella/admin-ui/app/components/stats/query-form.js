--- conflicted
+++ resolved
@@ -2,12 +2,8 @@
 
 import $ from 'jquery';
 import Component from '@ember/component';
-<<<<<<< HEAD
-=======
-import I18n from 'i18n-js';
 import QueryBuilder from 'jQuery-QueryBuilder';
 import forEach from 'lodash-es/forEach';
->>>>>>> def17f7c
 import { inject } from '@ember/service';
 import moment from 'moment-timezone';
 import { observer } from '@ember/object';
