--- conflicted
+++ resolved
@@ -20,11 +20,7 @@
   },
 
   handleRegionClick(event) {
-<<<<<<< HEAD
-    let queryParams = _.clone(this.get('queryParamValues'));
-=======
     let queryParams = _.clone(this.get('presentQueryParamValues'));
->>>>>>> 48709cae
     queryParams.region = event.name;
     this.get('routing').transitionTo('stats.map', undefined, queryParams);
   },
@@ -34,11 +30,7 @@
       let currentRegion = this.get('allQueryParamValues.region').split('-');
       let currentCountry = currentRegion[0];
       currentRegion = currentRegion[1];
-<<<<<<< HEAD
-      let queryParams = _.clone(this.get('queryParamValues'));
-=======
       let queryParams = _.clone(this.get('presentQueryParamValues'));
->>>>>>> 48709cae
       queryParams.query = JSON.stringify({
         condition: 'AND',
         rules: [
