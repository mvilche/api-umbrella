import $ from 'jquery';
import Component from '@ember/component';
import DataTablesHelpers from 'api-umbrella-admin-ui/utils/data-tables-helpers';
<<<<<<< HEAD
=======
import I18n from 'i18n-js';
>>>>>>> def17f7c
import { computed } from '@ember/object';
import escape from 'lodash-es/escape';
import { inject } from '@ember/service';
import { t } from 'api-umbrella-admin-ui/utils/i18n';
import usernameLabel from 'api-umbrella-admin-ui/utils/username-label';

export default Component.extend({
  session: inject('session'),

  didInsertElement() {
    let dataTable = this.$().find('table').DataTable({
      serverSide: true,
      ajax: '/api-umbrella/v1/admins.json',
      pageLength: 50,
      order: [[0, 'asc']],
      columns: [
        {
          data: 'username',
          name: 'Username',
          title: usernameLabel(),
          defaultContent: '-',
          render: (username, type, data) => {
            if(type === 'display' && username && username !== '-') {
              let link = '#/admins/' + data.id + '/edit';
              return '<a href="' + link + '">' + escape(username) + '</a>';
            }

            return username;
          },
        },
        {
          data: 'group_names',
          name: 'Groups',
          title: t('Groups'),
          orderable: false,
          render: DataTablesHelpers.renderListEscaped,
        },
        {
          data: 'current_sign_in_at',
          type: 'date',
          name: 'Last Signed In',
          title: t('Last Signed In'),
          defaultContent: '-',
          render: DataTablesHelpers.renderTime,
        },
        {
          data: 'created_at',
          type: 'date',
          name: 'Created',
          title: t('Created'),
          defaultContent: '-',
          render: DataTablesHelpers.renderTime,
        },
      ],
    });

    dataTable.on('draw.dt', function() {
      let params = dataTable.ajax.params();
      delete params.start;
      delete params.length;
      this.set('queryParams', params);
    }.bind(this));
  },

  downloadUrl: computed('queryParams', function() {
    let params = this.queryParams;
    if(params) {
      params = $.param(params);
    }

    return '/api-umbrella/v1/admins.csv?api_key=' + this.get('session.data.authenticated.api_key') + '&' + params;
  }),
});<|MERGE_RESOLUTION|>--- conflicted
+++ resolved
@@ -1,10 +1,6 @@
 import $ from 'jquery';
 import Component from '@ember/component';
 import DataTablesHelpers from 'api-umbrella-admin-ui/utils/data-tables-helpers';
-<<<<<<< HEAD
-=======
-import I18n from 'i18n-js';
->>>>>>> def17f7c
 import { computed } from '@ember/object';
 import escape from 'lodash-es/escape';
 import { inject } from '@ember/service';
