local dir = require "pl.dir"
local file = require "pl.file"
local invert_table = require "api-umbrella.utils.invert_table"
local lustache = require "lustache"
local mustache_unescape = require "api-umbrella.utils.mustache_unescape"
local path = require "pl.path"
local plutils = require "pl.utils"
local read_config = require "api-umbrella.cli.read_config"
local run_command = require "api-umbrella.utils.run_command"
local stat = require "posix.sys.stat"
local tablex = require "pl.tablex"
local unistd = require "posix.unistd"

local chmod = stat.chmod
local chown = unistd.chown

local config

local function permission_check()
  local effective_uid = unistd.geteuid()
  if config["user"] then
    if effective_uid ~= 0 then
      print("Must be started with super-user privileges to change user to '" .. config["user"] .. "'")
      os.exit(1)
    end

    local status, output, err = run_command({ "getent", "passwd", config["user"] })
    if status == 2 and output == "" then
      print("User '" .. (config["user"] or "") .. "' does not exist")
      os.exit(1)
    elseif err then
      print(err)
      os.exit(1)
    end
  end

  if config["group"] then
    if effective_uid ~= 0 then
      print("Must be started with super-user privileges to change group to '" .. config["group"] .. "'")
      os.exit(1)
    end

    local status, output, err = run_command({ "getent", "group", config["group"] })
    if status == 2 and output == "" then
      print("Group '" .. (config["group"] or "") .. "' does not exist")
      os.exit(1)
    elseif err then
      print(err)
      os.exit(1)
    end
  end

  if config["http_port"] < 1024 or config["https_port"] < 1024 then
    if effective_uid ~= 0 then
      print("Must be started with super-user privileges to use http ports below 1024")
      os.exit(1)
    end
  end

  if effective_uid == 0 and config["app_env"] ~= "test" then
    if not config["user"] or not config["group"] then
      print("Must define a user and group to run worker processes as when starting with with super-user privileges")
      os.exit(1)
    end
  end
end

local function prepare()
  local dirs = {
    config["db_dir"],
    config["log_dir"],
    config["run_dir"],
    config["tmp_dir"],
<<<<<<< HEAD
    path.join(config["db_dir"], "elasticsearch"),
    path.join(config["etc_dir"], "elasticsearch_scripts"),
    path.join(config["db_dir"], "rsyslog"),
    path.join(config["etc_dir"], "trafficserver/snapshots"),
    path.join(config["root_dir"], "var/trafficserver"),
=======
>>>>>>> 606f190e
  }

  for _, directory in ipairs(dirs) do
    dir.makepath(directory)
  end
end

local function generate_self_signed_cert()
  local cert_required = false
  if config["hosts"] then
    for _, host in ipairs(config["hosts"]) do
      if not host["ssl_cert"] then
        cert_required = true
        break
      end
    end
  end

  if cert_required then
    local ssl_dir = path.join(config["etc_dir"], "ssl");
    local ssl_key_path = path.join(ssl_dir, "self_signed.key");
    local ssl_crt_path = path.join(ssl_dir, "self_signed.crt");

    if not path.exists(ssl_key_path) or not path.exists(ssl_crt_path) then
      dir.makepath(ssl_dir)
      local _, _, err = run_command({ "openssl", "req", "-new", "-newkey", "rsa:2048", "-days", "3650", "-nodes", "-x509", "-subj", "/O=API Umbrella/CN=apiumbrella.example.com", "-keyout", ssl_key_path, "-out", ssl_crt_path })
      if err then
        print(err)
        os.exit(1)
      end
    end
  end
end

local function ensure_geoip_db()
  -- If the city db path doesn't exist, copy it from the package installation
  -- location to the runtime location (this path will then be overwritten by
  -- the auto-updater so we don't touch the original packaged file).
  local city_db_path = path.join(config["db_dir"], "geoip/city-v6.dat")
  if not path.exists(city_db_path) then
    local default_city_db_path = path.join(config["_embedded_root_dir"], "var/db/geoip/city-v6.dat")
    dir.makepath(path.dirname(city_db_path))
    file.copy(default_city_db_path, city_db_path)
    chmod(city_db_path, tonumber("0640", 8))
    if config["group"] then
      chown(city_db_path, nil, config["group"])
    end
  end
end

local function write_templates()
  local template_root = path.join(config["_src_root_dir"], "templates/etc")
  for root, _, files in dir.walk(template_root) do
    for _, filename in ipairs(files) do
      local template_path = path.join(root, filename)

      local process = true
      local is_hidden = (string.find(filename, ".", 1, true) == 1)
      if is_hidden then
        process = false
      end

      local is_dev_file = (string.find(template_path, "dev-env") ~= nil)
      if is_dev_file and config["app_env"] ~= "development" then
        process = false
      end

      local is_test_file = (string.find(template_path, "test-env") ~= nil)
      if is_test_file and config["app_env"] ~= "test" then
        process = false
      end

      if process then
        local install_path = string.gsub(template_path, "^" .. plutils.escape(template_root .. "/"), "", 1)
        install_path = string.gsub(install_path, plutils.escape(".mustache") .. "$", "", 1)
        install_path = path.join(config["etc_dir"], install_path)

        local content = file.read(template_path, true)

        local _, extension = path.splitext(template_path)
        if extension == ".mustache" then
          content = lustache:render(mustache_unescape(content), config)
        end

        dir.makepath(path.dirname(install_path))
        file.write(install_path, content)
        if config["group"] then
          chown(install_path, nil, config["group"])
        end

        local install_filename = path.basename(install_path)
        if install_filename == "rc.log" or install_filename == "rc.main" or install_filename == "rc.perp" then
          chmod(install_path, tonumber("0750", 8))
        else
          chmod(install_path, tonumber("0640", 8))
        end
      end
    end
  end
end

local function write_static_site_key()
  local file_paths = {
    path.join(config["static_site"]["build_dir"], "contact/index.html"),
    path.join(config["static_site"]["build_dir"], "signup/index.html"),
  }
  for _, file_path in ipairs(file_paths) do
    if not path.exists(file_path) then
      print("File does not exist: " .. file_path)
      os.exit(1)
    end

    local content = file.read(file_path)
    local new_content, replacements = string.gsub(content, "apiKey: '.-'", "apiKey: '" .. config["static_site"]["api_key"] .. "'")
    if replacements > 0 then
      file.write(file_path, new_content)
    end
  end
end

local function set_permissions()
  chmod(config["tmp_dir"], tonumber("1777", 8))

  if config["user"] and config["group"] then
    local user = config["user"]
    local group = config["group"]
    chown(config["db_dir"], nil, group)
    chown(config["log_dir"], nil, group)
    chown(config["run_dir"], user, group)
    chown(config["tmp_dir"], user, group)
    chown(config["var_dir"], nil, group)
    chown(config["etc_dir"], nil, group)
    chown(path.join(config["db_dir"], "geoip"), nil, group)
    chown(path.join(config["etc_dir"], "elasticsearch"), nil, group)
    chown(path.join(config["etc_dir"], "nginx"), nil, group)
    chown(path.join(config["etc_dir"], "perp"), nil, group)
    chown(path.join(config["etc_dir"], "trafficserver"), nil, group)

    if config["app_env"] == "test" then
      chown(path.join(config["etc_dir"], "test-env"), nil, group)
      chown(path.join(config["etc_dir"], "test-env/mongo-orchestration"), nil, group)
      chown(path.join(config["etc_dir"], "test-env/nginx"), nil, group)
      chown(path.join(config["etc_dir"], "test-env/openldap"), nil, group)
      chown(path.join(config["etc_dir"], "test-env/unbound"), nil, group)
    end
  end

  local service_dirs = dir.getdirectories(path.join(config["etc_dir"], "perp"))
  for _, service_dir in ipairs(service_dirs) do
    chmod(service_dir, tonumber("0750", 8))
    if config["group"] then
      chown(service_dir, nil, config["group"])
    end
  end
end

local function activate_services()
  local available_services = dir.getdirectories(path.join(config["_src_root_dir"], "templates/etc/perp"))
  tablex.transform(path.basename, available_services)
  available_services = invert_table(available_services)

  local active_services = {}
  if config["_service_general_db_enabled?"] then
<<<<<<< HEAD
    active_services["postgresql"] = 1
=======
    active_services["mongod"] = 1
>>>>>>> 606f190e
  end
  if config["_service_log_db_enabled?"] then
    active_services["elasticsearch"] = 1
  end
  if config["_service_elasticsearch_aws_signing_proxy_enabled?"] then
    active_services["elasticsearch-aws-signing-proxy"] = 1
  end
  if config["_service_router_enabled?"] then
    active_services["geoip-auto-updater"] = 1
<<<<<<< HEAD
=======
    active_services["mora"] = 1
>>>>>>> 606f190e
    active_services["nginx"] = 1
    active_services["nginx-reloader"] = 1
    active_services["rsyslog"] = 1
    active_services["trafficserver"] = 1
  end
  if config["_service_web_enabled?"] then
<<<<<<< HEAD
    active_services["nginx-web-app"] = 1
=======
    active_services["web-delayed-job"] = 1
    active_services["web-puma"] = 1
>>>>>>> 606f190e
  end
  if config["app_env"] == "development" then
    active_services["dev-env-ember-server"] = 1
  end
  if config["app_env"] == "test" then
    active_services["test-env-mailhog"] = 1
<<<<<<< HEAD
=======
    active_services["test-env-mongo-orchestration"] = 1
>>>>>>> 606f190e
    active_services["test-env-nginx"] = 1
    active_services["test-env-openldap"] = 1
    active_services["test-env-unbound"] = 1
  end

  -- Loop over the perp controlled services and set the sticky permission bit
  -- for any services that are supposed to be active (this sticky bit is how
  -- perp determines which services to run).
  local installed_service_dirs = dir.getdirectories(path.join(config["etc_dir"], "perp"))
  for _, service_dir in ipairs(installed_service_dirs) do
    local service_name = path.basename(service_dir)

    -- Disable any old services that might be installed, but are no longer
    -- present in templates/etc/perp.
    local is_active = false
    if available_services[service_name] and active_services[service_name] then
      is_active = true
    end

    -- Perp's hidden directories don't need the sticky bit.
    local is_hidden = (string.find(service_name, ".", 1, true) == 1)
    if is_hidden then
      is_active = false
    end

    -- Create the log directory for svlogd output for this service.
    if is_active or service_name == ".boot" then
      local service_log_name = service_name
      if service_name == ".boot" then
        service_log_name = "perpd"
      end

      local service_log_dir = path.join(config["log_dir"], service_log_name)
      dir.makepath(service_log_dir)
<<<<<<< HEAD
      local _, _, log_chmod_err = run_command("chmod 0755 " .. service_log_dir)
=======
      local _, _, log_chmod_err = run_command({ "chmod", "0755", service_log_dir })
>>>>>>> 606f190e
      if log_chmod_err then
        print("chmod failed: ", log_chmod_err)
        os.exit(1)
      end
      if config["user"] and config["group"] then
<<<<<<< HEAD
        local _, _, log_chown_err = run_command("chown " .. config["user"] .. ":" .. config["group"] .. " " .. service_log_dir)
=======
        local _, _, log_chown_err = run_command({ "chown", config["user"] .. ":" .. config["group"], service_log_dir })
>>>>>>> 606f190e
        if log_chown_err then
          print("chown failed: ", log_chown_err)
          os.exit(1)
        end
      end

      -- Disable the svlogd script if we want all output to go to
      -- stdout/stderr.
      if config["log"]["destination"] == "console" then
<<<<<<< HEAD
        local _, _, err = run_command("chmod -x " .. service_dir .. "/rc.log")
=======
        local _, _, err = run_command({ "chmod", "-x", service_dir .. "/rc.log" })
>>>>>>> 606f190e
        if err then
          print("chmod failed: ", err)
          os.exit(1)
        end
      end
    end

    -- Set the sticky bit for any active services.
    if is_active then
      chmod(service_dir, tonumber("1750", 8))

      local log_dir = path.join(config["log_dir"], service_name)
      dir.makepath(log_dir)
      chmod(log_dir, tonumber("0750", 8))
      if config["user"] and config["group"] then
        chown(log_dir, config["user"], config["group"])
      end
    else
      chmod(service_dir, tonumber("0750", 8))
    end
  end
end

return function()
  config = read_config({ write = true })
  permission_check()
  prepare()
  generate_self_signed_cert()
  ensure_geoip_db()
  write_templates()
  write_static_site_key()
  set_permissions()
  activate_services()

  return config
end<|MERGE_RESOLUTION|>--- conflicted
+++ resolved
@@ -71,14 +71,6 @@
     config["log_dir"],
     config["run_dir"],
     config["tmp_dir"],
-<<<<<<< HEAD
-    path.join(config["db_dir"], "elasticsearch"),
-    path.join(config["etc_dir"], "elasticsearch_scripts"),
-    path.join(config["db_dir"], "rsyslog"),
-    path.join(config["etc_dir"], "trafficserver/snapshots"),
-    path.join(config["root_dir"], "var/trafficserver"),
-=======
->>>>>>> 606f190e
   }
 
   for _, directory in ipairs(dirs) do
@@ -242,11 +234,7 @@
 
   local active_services = {}
   if config["_service_general_db_enabled?"] then
-<<<<<<< HEAD
     active_services["postgresql"] = 1
-=======
-    active_services["mongod"] = 1
->>>>>>> 606f190e
   end
   if config["_service_log_db_enabled?"] then
     active_services["elasticsearch"] = 1
@@ -256,32 +244,19 @@
   end
   if config["_service_router_enabled?"] then
     active_services["geoip-auto-updater"] = 1
-<<<<<<< HEAD
-=======
-    active_services["mora"] = 1
->>>>>>> 606f190e
     active_services["nginx"] = 1
     active_services["nginx-reloader"] = 1
     active_services["rsyslog"] = 1
     active_services["trafficserver"] = 1
   end
   if config["_service_web_enabled?"] then
-<<<<<<< HEAD
     active_services["nginx-web-app"] = 1
-=======
-    active_services["web-delayed-job"] = 1
-    active_services["web-puma"] = 1
->>>>>>> 606f190e
   end
   if config["app_env"] == "development" then
     active_services["dev-env-ember-server"] = 1
   end
   if config["app_env"] == "test" then
     active_services["test-env-mailhog"] = 1
-<<<<<<< HEAD
-=======
-    active_services["test-env-mongo-orchestration"] = 1
->>>>>>> 606f190e
     active_services["test-env-nginx"] = 1
     active_services["test-env-openldap"] = 1
     active_services["test-env-unbound"] = 1
@@ -316,21 +291,13 @@
 
       local service_log_dir = path.join(config["log_dir"], service_log_name)
       dir.makepath(service_log_dir)
-<<<<<<< HEAD
-      local _, _, log_chmod_err = run_command("chmod 0755 " .. service_log_dir)
-=======
       local _, _, log_chmod_err = run_command({ "chmod", "0755", service_log_dir })
->>>>>>> 606f190e
       if log_chmod_err then
         print("chmod failed: ", log_chmod_err)
         os.exit(1)
       end
       if config["user"] and config["group"] then
-<<<<<<< HEAD
-        local _, _, log_chown_err = run_command("chown " .. config["user"] .. ":" .. config["group"] .. " " .. service_log_dir)
-=======
         local _, _, log_chown_err = run_command({ "chown", config["user"] .. ":" .. config["group"], service_log_dir })
->>>>>>> 606f190e
         if log_chown_err then
           print("chown failed: ", log_chown_err)
           os.exit(1)
@@ -340,11 +307,7 @@
       -- Disable the svlogd script if we want all output to go to
       -- stdout/stderr.
       if config["log"]["destination"] == "console" then
-<<<<<<< HEAD
-        local _, _, err = run_command("chmod -x " .. service_dir .. "/rc.log")
-=======
         local _, _, err = run_command({ "chmod", "-x", service_dir .. "/rc.log" })
->>>>>>> 606f190e
         if err then
           print("chmod failed: ", err)
           os.exit(1)
