local path = require "pl.path"
local setup = require "api-umbrella.cli.setup"
local status = require "api-umbrella.cli.status"
local unistd = require "posix.unistd"

local function start_perp(config, options)
  local running, _ = status()
  if running then
    print "api-umbrella is already running"
    if options and options["background"] then
      os.exit(0)
    else
      os.exit(1)
    end
  end

  local perp_base = path.join(config["etc_dir"], "perp")
  local args = {
    "-0", "api-umbrella",
    "-P", path.join(config["run_dir"], "perpboot.pid"),
  }

<<<<<<< HEAD
  -- perpboot won't work if we try to log to the console (since it expects the
  -- perp/.boot/rc.log to always be executable). So revert to the lower-level
  -- perpd startup if we want to log everything to stdout/stderr.
=======
  -- If we want everything to stdout/stderr, then execute the lower-level perpd
  -- directly, so perpboot's own rc.log setup doesn't swallow all the logs
  -- (perpboot also requires rc.log to be setup, so we can't simply disable
  -- it).
>>>>>>> 245be674
  if config["log"]["destination"] == "console" then
    table.insert(args, "perpd")
  else
    table.insert(args, "perpboot")
  end

  if options and options["background"] then
    table.insert(args, 1, "-d")
  end

  table.insert(args, perp_base)

  unistd.execp("runtool", args)

  -- execp should replace the current process, so we've gotten this far it
  -- means execp failed, likely due to the "runtool" command not being found.
  print("Error: runtool command was not found")
  os.exit(1)
end

return function(options)
  local config = setup()
  start_perp(config, options)
end<|MERGE_RESOLUTION|>--- conflicted
+++ resolved
@@ -20,16 +20,10 @@
     "-P", path.join(config["run_dir"], "perpboot.pid"),
   }
 
-<<<<<<< HEAD
-  -- perpboot won't work if we try to log to the console (since it expects the
-  -- perp/.boot/rc.log to always be executable). So revert to the lower-level
-  -- perpd startup if we want to log everything to stdout/stderr.
-=======
   -- If we want everything to stdout/stderr, then execute the lower-level perpd
   -- directly, so perpboot's own rc.log setup doesn't swallow all the logs
   -- (perpboot also requires rc.log to be setup, so we can't simply disable
   -- it).
->>>>>>> 245be674
   if config["log"]["destination"] == "console" then
     table.insert(args, "perpd")
   else
