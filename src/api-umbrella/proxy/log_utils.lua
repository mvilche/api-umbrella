<<<<<<< HEAD
=======
local cjson = require "cjson"
local config = require "api-umbrella.proxy.models.file_config"
>>>>>>> 245be674
local escape_uri_non_ascii = require "api-umbrella.utils.escape_uri_non_ascii"
local iconv = require "iconv"
local icu_date = require "icu-date"
local json_encode = require "api-umbrella.utils.json_encode"
local logger = require "resty.logger.socket"
local pg_utils = require "api-umbrella.utils.pg_utils"
local plutils = require "pl.utils"
local round = require "api-umbrella.utils.round"
local user_agent_parser = require "api-umbrella.proxy.user_agent_parser"

local split = plutils.split

local syslog_facility = 16 -- local0
local syslog_severity = 6 -- info
local syslog_priority = (syslog_facility * 8) + syslog_severity
local syslog_version = 1

local ZONE_OFFSET = icu_date.fields.ZONE_OFFSET
local DST_OFFSET = icu_date.fields.DST_OFFSET
local DAY_OF_WEEK = icu_date.fields.DAY_OF_WEEK
-- Setup the date object in the analytics timezone, and set the first day of
-- the week to Mondays for ISO week calculations.
local date = icu_date.new({ zone_id = config["analytics"]["timezone"] })
date:set_attribute(icu_date.attributes.FIRST_DAY_OF_WEEK, 2)

local _M = {}

local function truncate_string(value, max_length)
  if string.len(value) > max_length then
    return string.sub(value, 1, max_length)
  else
    return value
  end
end

local function truncate(value, max_length)
  if not value or type(value) ~= "string" then
    return nil
  end

  return truncate_string(value, max_length)
end

local function lowercase_truncate(value, max_length)
  if not value or type(value) ~= "string" then
    return nil
  end

  return string.lower(truncate_string(value, max_length))
end

local function uppercase_truncate(value, max_length)
  if not value or type(value) ~= "string" then
    return nil
  end

  return string.upper(truncate_string(value, max_length))
end

-- To make drill-downs queries easier, split up how the path is stored.
--
-- We store this in slightly different, but similar fashions for SQL storage
-- versus ElasticSearch storage.
--
-- A request like this:
--
-- http://example.com/api/foo/bar.json?param=example
--
-- Will get stored like this for SQL storage:
--
-- request_url_hierarchy_level1 = /api/
-- request_url_hierarchy_level2 = /api/foo/
-- request_url_hierarchy_level3 = /api/foo/bar.json
--
-- And gets indexed as this array for ElasticSearch storage:
--
-- 0/example.com/
-- 1/example.com/api/
-- 2/example.com/api/foo/
-- 3/example.com/api/foo/bar.json
--
-- This is similar to ElasticSearch's built-in path_hierarchy tokenizer, but
-- prefixes each token with a depth counter, so we can more easily and
-- efficiently facet on specific levels (for example, a regex query of "^0/"
-- would return all the totals for each domain).
--
-- See:
-- http://wiki.apache.org/solr/HierarchicalFaceting
-- http://www.springyweb.com/2012/01/hierarchical-faceting-with-elastic.html
function _M.set_url_hierarchy(data)
  -- Remote duplicate slashes (eg foo//bar becomes foo/bar).
  local cleaned_path = ngx.re.gsub(data["request_url_path"], "//+", "/", "jo")

  -- Remove trailing slashes. This is so that we can always distinguish the
  -- intermediate paths versus the actual endpoint.
  cleaned_path = ngx.re.gsub(cleaned_path, "/$", "", "jo")

  -- Remove the slash prefix so that split doesn't return an empty string as
  -- the first element.
  cleaned_path = ngx.re.gsub(cleaned_path, "^/", "", "jo")

  -- Split the path by slashes limiting to 6 levels deep (everything beyond
  -- the 6th level will be included on the 6th level string). This is to
  -- prevent us from having to have unlimited depths for flattened SQL storage.
  local path_parts = split(cleaned_path, "/", true, 6)

  -- Setup top-level host hierarchy for ElasticSearch storage.
  data["request_url_hierarchy"] = {}
  local host_level = data["request_url_host"]
  if #path_parts > 0 then
    host_level = host_level .. "/"
  end
  data["request_url_hierarchy_level0"] = host_level
  table.insert(data["request_url_hierarchy"], "0/" .. host_level)

  local path_tree = "/"
  for index, _ in ipairs(path_parts) do
    local path_level = path_parts[index]

    -- Add a trailing slash to all parent paths, but not the last path. This
    -- is done for two reasons:
    --
    -- 1. So we can distinguish between paths with common prefixes (for example
    --    /api/books vs /api/book)
    -- 2. So we can distinguish intermediate parents from the "leaf" path (for
    --    example, we know how to distinguish "/api/foo" when there are two
    --    requests to "/api/foo" and "/api/foo/bar"--in the first, /api/foo is
    --    the actual API call, whereas in the second, /api/foo is just an
    --    intermediate path).
    if index < #path_parts then
      path_level = path_level .. "/"
    end

    -- Store in the request_url_path_level(1-6) fields for SQL storage.
    data["request_url_hierarchy_level" .. index] = path_level

    -- Store as an array for ElasticSearch storage.
    path_tree = path_tree .. path_level
    local path_token = index .. "/" .. data["request_url_host"] .. path_tree
    table.insert(data["request_url_hierarchy"], path_token)
  end
end

-- Cache the last geocoded location for each city in a separate index. When
-- faceting by city names on the log index (for displaying on a map), there
-- doesn't appear to be an easy way to fetch the associated locations for each
-- city facet. This allows us to perform a separate lookup to fetch the
-- pre-geocoded locations for each city.
--
-- The geoip stuff actually returns different geocodes for different parts of
-- cities. This approach rolls up each city to the last geocoded location
-- within that city, so it's not perfect, but for now it'll do.
local function cache_city_geocode(premature, data)
  if premature then
    return
  end

  local _, err = pg_utils.query("INSERT INTO analytics_cities(country, region, city, location) VALUES($1, $2, $3, point($4, $5)) ON CONFLICT (country, region, city) DO UPDATE SET location = EXCLUDED.location", data["request_ip_country"], data["request_ip_region"], data["request_ip_city"], data["request_ip_lon"], data["request_ip_lat"])
  if err then
    ngx.log(ngx.ERR, "failed to cache city location: ", err)
  end
end

function _M.ignore_request(ngx_ctx)
  -- Only log API requests (not website backend requests).
  if ngx_ctx.matched_api then
    local settings = ngx_ctx.settings

    -- Don't log some of our internal API calls.
    if settings and settings["disable_analytics"] then
      return true
    else
      return false
    end
  else
    return true
  end
end

function _M.sec_to_ms(value)
  value = tonumber(value)
  if not value then
    return nil
  end

  -- Round the results after turning into milliseconds. Since all the nginx
  -- timers only have millisecond precision, any decimals left after
  -- converting are just an artifact of the original float storage or math
  -- (eg, 1.00001... or 1.999988..).
  return round(value * 1000)
end

function _M.cache_new_city_geocode(data)
  local id = (data["request_ip_country"] or "") .. "-" .. (data["request_ip_region"] or "") .. "-" .. (data["request_ip_city"] or "")

  -- Only cache the first city location per startup to prevent lots of indexing
  -- churn re-indexing the same city.
  if not ngx.shared.geocode_city_cache:get(id) then
    ngx.shared.geocode_city_cache:set(id, true)

    -- Perform the actual cache call in a timer because the http library isn't
    -- supported directly in the log_by_lua context.
    ngx.timer.at(0, cache_city_geocode, data)
  end
end

function _M.set_request_ip_geo_fields(data, ngx_var)
  -- The GeoIP module returns ISO-8859-1 encoded city names, but we need UTF-8
  -- for inserting into ElasticSearch.
  local geoip_city = ngx_var.geoip_city
  if geoip_city then
    local encoding_converter = iconv.new("utf-8//IGNORE", "iso-8859-1")
    local geoip_city_encoding_err
    geoip_city, geoip_city_encoding_err  = encoding_converter:iconv(geoip_city)
    if geoip_city_encoding_err then
      ngx.log(ngx.ERR, "encoding error for geoip city: ", geoip_city_encoding_err, geoip_city)
    end
  end

  -- The geoip database returns "00" for unknown regions sometimes:
  -- http://maxmind.com/download/geoip/kml/index.html Remove these and treat
  -- these as nil.
  local geoip_region = ngx_var.geoip_region
  if geoip_region == "00" then
    geoip_region = nil
  end

  data["request_ip_city"] = geoip_city
  data["request_ip_country"] = ngx_var.geoip_city_country_code
  data["request_ip_region"] = geoip_region

  local geoip_latitude = ngx_var.geoip_latitude
  if geoip_latitude then
    data["request_ip_lat"] = tonumber(geoip_latitude)
    data["request_ip_lon"] = tonumber(ngx_var.geoip_longitude)
  end
end

function _M.set_computed_timestamp_fields(data)
  -- Generate a string of current timestamp in the analytics timezone.
  --
  -- Note that we use os.date instead of icu-date's "format" function, since in
  -- some microbenchmarks, this approach is faster.
  date:set_millis(data["timestamp_utc"])
  local tz_offset = date:get(ZONE_OFFSET) + date:get(DST_OFFSET)
  local tz_time = os.date("!%Y-%m-%d %H:%M:00", (date:get_millis() + tz_offset) / 1000)

  -- Determine the first day in the ISO week (the most recent Monday).
  date:set(DAY_OF_WEEK, 2)
  local week_tz_offset = date:get(ZONE_OFFSET) + date:get(DST_OFFSET)
  local tz_week = os.date("!%Y-%m-%d", (date:get_millis() + week_tz_offset) / 1000)

  data["timestamp_tz_offset"] = tz_offset
  data["timestamp_tz_year"] = string.sub(tz_time, 1, 4) .. "-01-01" -- YYYY-01-01
  data["timestamp_tz_month"] = string.sub(tz_time, 1, 7) .. "-01" -- YYYY-MM-01
  data["timestamp_tz_week"] = tz_week -- YYYY-MM-DD of first day in ISO week.
  data["timestamp_tz_date"] = string.sub(tz_time, 1, 10) -- YYYY-MM-DD
  data["timestamp_tz_hour"] = string.sub(tz_time, 1, 13) .. ":00:00" -- YYYY-MM-DD HH:00:00
  data["timestamp_tz_minute"] = tz_time -- YYYY-MM-DD HH:MM:00
end

function _M.set_computed_url_fields(data, ngx_ctx)
  data["request_url_host"] = lowercase_truncate(data["request_url_host"], 200)

  -- Extract just the path portion of the URL.
  --
  -- Note: we're extracting this from the original "request_uri" variable here,
  -- rather than just using the original "uri" variable by itself, since
  -- "request_uri" has the raw encoding of the URL as it was passed in (eg, for
  -- url escaped encodings), which we'll prefer for consistency.
  local parts = split(ngx_ctx.original_request_uri, "?", true, 2)
  data["request_url_path"] = escape_uri_non_ascii(parts[1])

  -- Extract the query string arguments.
  --
  -- Note: We're using the original args (rather than the current args, where
  -- we may have already removed this field), since we want the logged URL to
  -- reflect the original URL (and not after any internal rewriting).
  if parts[2] then
    data["request_url_query"] = escape_uri_non_ascii(parts[2])
  end

  data["legacy_request_url"] = data["request_url_scheme"] .. "://" .. data["request_url_host"] .. data["request_url_path"]
  if data["request_url_query"] then
    data["legacy_request_url"] = data["legacy_request_url"] .. "?" .. data["request_url_query"]
  end

  _M.set_url_hierarchy(data)
end

function _M.set_computed_user_agent_fields(data)
  if data["request_user_agent"] then
    local user_agent_data = user_agent_parser(data["request_user_agent"])
    if user_agent_data then
      data["request_user_agent_family"] = user_agent_data["family"]
      data["request_user_agent_type"] = user_agent_data["type"]
    end
  end
end

function _M.normalized_data(data)
  local normalized = {
    api_backend_id = lowercase_truncate(data["api_backend_id"], 36),
    api_backend_url_match_id = lowercase_truncate(data["api_backend_url_match_id"], 36),
    denied_reason = lowercase_truncate(data["denied_reason"], 50),
    id = lowercase_truncate(data["id"], 20),
    request_accept = truncate(data["request_accept"], 200),
    request_accept_encoding = truncate(data["request_accept_encoding"], 200),
    request_basic_auth_username = truncate(data["request_basic_auth_username"], 200),
    request_connection = truncate(data["request_connection"], 200),
    request_content_type = truncate(data["request_content_type"], 200),
    request_ip = lowercase_truncate(data["request_ip"], 45),
    request_ip_city = truncate(data["request_ip_city"], 200),
    request_ip_country = uppercase_truncate(data["request_ip_country"], 2),
    request_ip_lat = tonumber(data["request_ip_lat"]),
    request_ip_lon = tonumber(data["request_ip_lon"]),
    request_ip_region = uppercase_truncate(data["request_ip_region"], 2),
    request_method = uppercase_truncate(data["request_method"], 10),
    request_origin = truncate(data["request_origin"], 200),
    request_referer = truncate(data["request_referer"], 200),
    request_size = tonumber(data["request_size"]),
    request_url_hierarchy = data["request_url_hierarchy"],
    request_url_host = lowercase_truncate(data["request_url_host"], 200),
    request_url_path = truncate(data["request_url_path"], 4000),
    request_url_hierarchy_level0 = truncate(data["request_url_hierarchy_level0"], 200),
    request_url_hierarchy_level1 = truncate(data["request_url_hierarchy_level1"], 200),
    request_url_hierarchy_level2 = truncate(data["request_url_hierarchy_level2"], 200),
    request_url_hierarchy_level3 = truncate(data["request_url_hierarchy_level3"], 200),
    request_url_hierarchy_level4 = truncate(data["request_url_hierarchy_level4"], 200),
    request_url_hierarchy_level5 = truncate(data["request_url_hierarchy_level5"], 200),
    request_url_hierarchy_level6 = truncate(data["request_url_hierarchy_level6"], 200),
    request_url_port = tonumber(data["request_url_port"]),
    request_url_query = truncate(data["request_url_query"], 4000),
    request_url_scheme = lowercase_truncate(data["request_url_scheme"], 10),
    request_user_agent = truncate(data["request_user_agent"], 400),
    request_user_agent_family = truncate(data["request_user_agent_family"], 100),
    request_user_agent_type = truncate(data["request_user_agent_type"], 100),
    response_age = tonumber(data["response_age"]),
    response_cache = truncate(data["response_cache"], 200),
    response_content_encoding = truncate(data["response_content_encoding"], 200),
    response_content_length = tonumber(data["response_content_length"]),
    response_content_type = truncate(data["response_content_type"], 200),
    response_server = truncate(data["response_server"], 100),
    response_size = tonumber(data["response_size"]),
    response_status = tonumber(data["response_status"]),
    response_transfer_encoding = truncate(data["response_transfer_encoding"], 200),
    timer_response = tonumber(data["timer_response"]),
    timestamp_tz_date = uppercase_truncate(data["timestamp_tz_date"], 20),
    timestamp_tz_hour = uppercase_truncate(data["timestamp_tz_hour"], 20),
    timestamp_tz_minute = uppercase_truncate(data["timestamp_tz_minute"], 20),
    timestamp_tz_month = uppercase_truncate(data["timestamp_tz_month"], 20),
    timestamp_tz_offset = tonumber(data["timestamp_tz_offset"]),
    timestamp_tz_week = uppercase_truncate(data["timestamp_tz_week"], 20),
    timestamp_tz_year = uppercase_truncate(data["timestamp_tz_year"], 20),
    timestamp_utc = tonumber(data["timestamp_utc"]),
    user_id = lowercase_truncate(data["user_id"], 36),

    -- Deprecated
    legacy_api_key = truncate(data["legacy_api_key"], 40),
    legacy_request_url = truncate(data["legacy_request_url"], 8000),
    legacy_user_email = truncate(data["legacy_user_email"], 200),
    legacy_user_registration_source = truncate(data["legacy_user_registration_source"], 200),
  }

  if normalized["request_url_hierarchy"] then
    for index, path in ipairs(normalized["request_url_hierarchy"]) do
      normalized["request_url_hierarchy"][index] = truncate(path, 400)
    end
  end

  return normalized
end

function _M.build_syslog_message(data)
  local syslog_message = "<" .. syslog_priority .. ">"
    .. syslog_version
    .. " " .. os.date("!%Y-%m-%dT%TZ", data["timestamp_utc"] / 1000) -- timestamp
    .. " -" -- hostname
    .. " api-umbrella" -- app-name
    .. " -" -- procid
    .. " -" -- msgid
    .. " -" -- structured-data
    .. " @cee:" -- CEE-enhanced logging for rsyslog to parse JSON
    .. json_encode({ raw = data }) -- JSON data
    .. "\n"

  return syslog_message
end

function _M.send_syslog_message(syslog_message)
  -- Check the syslog message length to ensure it doesn't exceed the configured
  -- rsyslog maxMessageSize value.
  --
  -- In general, this shouldn't be possible, since URLs can't exceed 8KB, and
  -- we truncate the various headers that users can control for logging
  -- purposes. However, this provides an extra sanity check to ensure this
  -- doesn't unexpectedly pop up (eg, if we add additional headers we forget to
  -- truncate).
  local syslog_message_length = string.len(syslog_message)
  if syslog_message_length > 32000 then
    ngx.log(ngx.ERR, "request syslog message longer than expected - analytics logging may fail: ", syslog_message_length)
  end

  -- Init the resty logger socket.
  if not logger.initted() then
    local ok, err = logger.init{
      host = config["rsyslog"]["host"],
      port = config["rsyslog"]["port"],
      flush_limit = 4096, -- 4KB
      drop_limit = 10485760, -- 10MB
      periodic_flush = 0.1,
    }

    if not ok then
      ngx.log(ngx.ERR, "failed to initialize the logger: ", err)
      return
    end
  end

  return logger.log(syslog_message)
end

return _M<|MERGE_RESOLUTION|>--- conflicted
+++ resolved
@@ -1,8 +1,4 @@
-<<<<<<< HEAD
-=======
-local cjson = require "cjson"
 local config = require "api-umbrella.proxy.models.file_config"
->>>>>>> 245be674
 local escape_uri_non_ascii = require "api-umbrella.utils.escape_uri_non_ascii"
 local iconv = require "iconv"
 local icu_date = require "icu-date"
