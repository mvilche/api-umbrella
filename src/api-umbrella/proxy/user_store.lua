<<<<<<< HEAD
=======
local _M = {}

>>>>>>> 5727fd9e
local cmsgpack = require "cmsgpack"
local config = require "api-umbrella.proxy.models.file_config"
local hmac = require "api-umbrella.utils.hmac"
local invert_table = require "api-umbrella.utils.invert_table"
local json_null = require("cjson").null
local lrucache = require "resty.lrucache.pureffi"
local nillify_json_nulls = require "api-umbrella.utils.nillify_json_nulls"
local pg_utils = require "api-umbrella.utils.pg_utils"
local shcache = require "shcache"
local utils = require "api-umbrella.proxy.utils"

local cache_computed_settings = utils.cache_computed_settings

local _M = {}

local function lookup_user(api_key)
  local api_key_hash = hmac(api_key)
  local result, err = pg_utils.query("SELECT * FROM api_users_flattened WHERE api_key_hash = $1", api_key_hash)
  if not result then
    ngx.log(ngx.ERR, "failed to fetch user from database: ", err)
    return nil
  end

  local user = result[1]
  if not user then
    return nil
  end

<<<<<<< HEAD
  -- Invert the array of roles into a hashy table for more optimized
  -- lookups (so we can just check if the key exists, rather than
  -- looping over each value).
  if user["roles"] then
    user["roles"] = invert_table(user["roles"])
  end
=======
    if user["settings"] and user["settings"] ~= json_null then
      user["settings"] = utils.pick_where_present(user["settings"], {
        "allowed_ips",
        "allowed_referers",
        "rate_limit_mode",
        "rate_limits",
      })

      if is_empty(user["settings"]) then
        user["settings"] = nil
      else
        cache_computed_settings(user["settings"])
      end
    end
>>>>>>> 5727fd9e

  if user["settings"] then
    nillify_json_nulls(user["settings"])
    cache_computed_settings(user["settings"])
  end

  return user
end

local local_cache = lrucache.new(500)

local EMPTY_DATA = "_EMPTY_"

function _M.get(api_key)
  if not config["gatekeeper"]["api_key_cache"] then
    return lookup_user(api_key)
  end

  local user = local_cache:get(api_key)
  if user then
    if user == EMPTY_DATA then
      return nil
    else
      return user
    end
  end

  local shared_cache, err = shcache:new(ngx.shared.api_users, {
    encode = cmsgpack.pack,
    decode = cmsgpack.unpack,
    external_lookup = lookup_user,
    external_lookup_arg = api_key,
  }, {
    positive_ttl = 0,
    negative_ttl = 0,
  })

  if err then
    ngx.log(ngx.ERR, "failed to initialize shared cache for users: ", err)
    return nil
  end

  user = shared_cache:load(api_key)
  if user then
    local_cache:set(api_key, user, 2)
  else
    local_cache:set(api_key, EMPTY_DATA, 2)
  end

  return user
end

return _M<|MERGE_RESOLUTION|>--- conflicted
+++ resolved
@@ -1,8 +1,3 @@
-<<<<<<< HEAD
-=======
-local _M = {}
-
->>>>>>> 5727fd9e
 local cmsgpack = require "cmsgpack"
 local config = require "api-umbrella.proxy.models.file_config"
 local hmac = require "api-umbrella.utils.hmac"
@@ -31,29 +26,12 @@
     return nil
   end
 
-<<<<<<< HEAD
   -- Invert the array of roles into a hashy table for more optimized
   -- lookups (so we can just check if the key exists, rather than
   -- looping over each value).
   if user["roles"] then
     user["roles"] = invert_table(user["roles"])
   end
-=======
-    if user["settings"] and user["settings"] ~= json_null then
-      user["settings"] = utils.pick_where_present(user["settings"], {
-        "allowed_ips",
-        "allowed_referers",
-        "rate_limit_mode",
-        "rate_limits",
-      })
-
-      if is_empty(user["settings"]) then
-        user["settings"] = nil
-      else
-        cache_computed_settings(user["settings"])
-      end
-    end
->>>>>>> 5727fd9e
 
   if user["settings"] then
     nillify_json_nulls(user["settings"])
