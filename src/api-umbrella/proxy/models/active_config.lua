--- conflicted
+++ resolved
@@ -258,16 +258,6 @@
   local website_backends = get_combined_website_backends(file_config, db_config)
 
   local active_config = build_active_config(apis, website_backends)
-<<<<<<< HEAD
-  set_packed(ngx.shared.active_config, "packed_data", active_config)
-  if db_config["version"] then
-    ngx.shared.active_config:set("db_version", int64.to_string(db_config["version"]))
-  else
-    ngx.shared.active_config:delete("db_version")
-  end
-  ngx.shared.active_config:set("file_version", file_config["version"])
-  ngx.shared.active_config:set("worker_group_setup_complete:" .. WORKER_GROUP_ID, true)
-=======
   local previous_packed_config = ngx.shared.active_config:get("packed_data")
 
   local set_ok, set_err = safe_set_packed(ngx.shared.active_config, "packed_data", active_config)
@@ -299,7 +289,11 @@
     end
   end
 
-  set_ok, set_err = ngx.shared.active_config:safe_set("db_version", db_config["version"])
+  local db_version = db_config["version"]
+  if db_version then
+    db_version = int64.to_string(db_version)
+  end
+  set_ok, set_err = ngx.shared.active_config:safe_set("db_version", db_version)
   if not set_ok then
     ngx.log(ngx.ERR, "failed to set 'db_version' in 'active_config' shared dict: ", set_err)
   end
@@ -313,7 +307,6 @@
   if not set_ok then
     ngx.log(ngx.ERR, "failed to set 'worker_group_setup_complete' in 'active_config' shared dict: ", set_err)
   end
->>>>>>> def17f7c
 end
 
 return _M