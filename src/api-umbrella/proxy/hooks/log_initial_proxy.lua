--- conflicted
+++ resolved
@@ -53,16 +53,6 @@
     legacy_user_registration_source = ngx_ctx.user_registration_source,
   }
 
-<<<<<<< HEAD
-  log_utils.set_request_ip_geo_fields(data, ngx_var)
-  log_utils.set_computed_timestamp_fields(data)
-  log_utils.set_computed_url_fields(data, ngx_ctx)
-  log_utils.set_computed_user_agent_fields(data)
-
-  return log_utils.normalized_data(data)
-end
-
-=======
   if ngx_ctx.matched_api then
     data["api_backend_id"] = ngx_ctx.matched_api["_id"]
   end
@@ -79,7 +69,6 @@
   return log_utils.normalized_data(data)
 end
 
->>>>>>> 48709cae
 local function log_request()
   -- Build the log message and send to rsyslog for processing.
   local data = build_log_data()
