local _M = {}

local encryptor = require "api-umbrella.utils.encryptor"
local int64 = require "api-umbrella.utils.int64"
local interval_lock = require "api-umbrella.utils.interval_lock"
<<<<<<< HEAD
local pg_utils = require "api-umbrella.utils.pg_utils"
=======
local mongo = require "api-umbrella.utils.mongo"
local packed_shared_dict = require "api-umbrella.utils.packed_shared_dict"
local types = require "pl.types"

local get_packed = packed_shared_dict.get_packed
local is_empty = types.is_empty
local set_packed = packed_shared_dict.set_packed
>>>>>>> def17f7c

local api_users = ngx.shared.api_users

local delay = 1 -- in seconds

local function do_check()
<<<<<<< HEAD
  local last_fetched_version = api_users:get("last_fetched_version") or int64.MIN_VALUE_STRING
  local results, err = pg_utils.query("SELECT id, version, api_key_encrypted, api_key_encrypted_iv FROM api_users_flattened WHERE version > $1 ORDER BY version DESC", last_fetched_version)
  if not results then
    ngx.log(ngx.ERR, "failed to fetch users from database: ", err)
    return nil
  end
=======
  local current_fetch_time = ngx.now() * 1000
  local last_fetched_timestamp = get_packed(api_users, "distributed_last_fetched_timestamp") or { t = math.floor((current_fetch_time - 60 * 1000) / 1000), i = 0 }

  local skip = 0
  local page_size = 250
  local success = true
  repeat
    local results, mongo_err = mongo.find("api_users", {
      limit = page_size,
      skip = skip,
      sort = "updated_at",
      query = {
        ts = {
          ["$gt"] = {
            ["$timestamp"] = last_fetched_timestamp,
          },
        },
      },
    })

    if mongo_err then
      ngx.log(ngx.ERR, "failed to fetch users from mongodb: ", mongo_err)
      success = false
    elseif results then
      for index, result in ipairs(results) do
        if skip == 0 and index == 1 then
          if result["ts"] and result["ts"]["$timestamp"] then
            local set_ok, set_err, set_forcible = set_packed(api_users, "distributed_last_fetched_timestamp", result["ts"]["$timestamp"])
            if not set_ok then
              ngx.log(ngx.ERR, "failed to set 'distributed_last_fetched_timestamp' in 'api_users' shared dict: ", set_err)
            elseif set_forcible then
              ngx.log(ngx.WARN, "forcibly set 'distributed_last_fetched_timestamp' in 'api_users' shared dict (shared dict may be too small)")
            end
          end
        end
>>>>>>> def17f7c

  for index, row in ipairs(results) do
    if index == 1 then
      last_fetched_version = int64.to_string(row["version"])
    end

<<<<<<< HEAD
    local api_key
    if row["api_key_encrypted"] and row["api_key_encrypted_iv"] and row["id"] then
      api_key = encryptor.decrypt(row["api_key_encrypted"], row["api_key_encrypted_iv"], row["id"])
    end
    if api_key then
      ngx.shared.api_users:delete(api_key)
    else
      ngx.log(ngx.ERR, "Could not decrypt api key for cache invalidation: ", row["id"])
=======
    skip = skip + page_size
  until is_empty(results)

  if success then
    local set_ok, set_err, set_forcible = api_users:set("last_fetched_at", current_fetch_time)
    if not set_ok then
      ngx.log(ngx.ERR, "failed to set 'last_fetched_at' in 'api_users' shared dict: ", set_err)
    elseif set_forcible then
      ngx.log(ngx.WARN, "forcibly set 'last_fetched_at' in 'api_users' shared dict (shared dict may be too small)")
>>>>>>> def17f7c
    end
  end

  api_users:set("last_fetched_version", last_fetched_version)
end

function _M.spawn()
  interval_lock.repeat_with_mutex('load_api_users', delay, do_check)
end

return _M<|MERGE_RESOLUTION|>--- conflicted
+++ resolved
@@ -3,74 +3,25 @@
 local encryptor = require "api-umbrella.utils.encryptor"
 local int64 = require "api-umbrella.utils.int64"
 local interval_lock = require "api-umbrella.utils.interval_lock"
-<<<<<<< HEAD
 local pg_utils = require "api-umbrella.utils.pg_utils"
-=======
-local mongo = require "api-umbrella.utils.mongo"
-local packed_shared_dict = require "api-umbrella.utils.packed_shared_dict"
-local types = require "pl.types"
-
-local get_packed = packed_shared_dict.get_packed
-local is_empty = types.is_empty
-local set_packed = packed_shared_dict.set_packed
->>>>>>> def17f7c
 
 local api_users = ngx.shared.api_users
 
 local delay = 1 -- in seconds
 
 local function do_check()
-<<<<<<< HEAD
   local last_fetched_version = api_users:get("last_fetched_version") or int64.MIN_VALUE_STRING
   local results, err = pg_utils.query("SELECT id, version, api_key_encrypted, api_key_encrypted_iv FROM api_users_flattened WHERE version > $1 ORDER BY version DESC", last_fetched_version)
   if not results then
     ngx.log(ngx.ERR, "failed to fetch users from database: ", err)
     return nil
   end
-=======
-  local current_fetch_time = ngx.now() * 1000
-  local last_fetched_timestamp = get_packed(api_users, "distributed_last_fetched_timestamp") or { t = math.floor((current_fetch_time - 60 * 1000) / 1000), i = 0 }
-
-  local skip = 0
-  local page_size = 250
-  local success = true
-  repeat
-    local results, mongo_err = mongo.find("api_users", {
-      limit = page_size,
-      skip = skip,
-      sort = "updated_at",
-      query = {
-        ts = {
-          ["$gt"] = {
-            ["$timestamp"] = last_fetched_timestamp,
-          },
-        },
-      },
-    })
-
-    if mongo_err then
-      ngx.log(ngx.ERR, "failed to fetch users from mongodb: ", mongo_err)
-      success = false
-    elseif results then
-      for index, result in ipairs(results) do
-        if skip == 0 and index == 1 then
-          if result["ts"] and result["ts"]["$timestamp"] then
-            local set_ok, set_err, set_forcible = set_packed(api_users, "distributed_last_fetched_timestamp", result["ts"]["$timestamp"])
-            if not set_ok then
-              ngx.log(ngx.ERR, "failed to set 'distributed_last_fetched_timestamp' in 'api_users' shared dict: ", set_err)
-            elseif set_forcible then
-              ngx.log(ngx.WARN, "forcibly set 'distributed_last_fetched_timestamp' in 'api_users' shared dict (shared dict may be too small)")
-            end
-          end
-        end
->>>>>>> def17f7c
 
   for index, row in ipairs(results) do
     if index == 1 then
       last_fetched_version = int64.to_string(row["version"])
     end
 
-<<<<<<< HEAD
     local api_key
     if row["api_key_encrypted"] and row["api_key_encrypted_iv"] and row["id"] then
       api_key = encryptor.decrypt(row["api_key_encrypted"], row["api_key_encrypted_iv"], row["id"])
@@ -79,21 +30,15 @@
       ngx.shared.api_users:delete(api_key)
     else
       ngx.log(ngx.ERR, "Could not decrypt api key for cache invalidation: ", row["id"])
-=======
-    skip = skip + page_size
-  until is_empty(results)
-
-  if success then
-    local set_ok, set_err, set_forcible = api_users:set("last_fetched_at", current_fetch_time)
-    if not set_ok then
-      ngx.log(ngx.ERR, "failed to set 'last_fetched_at' in 'api_users' shared dict: ", set_err)
-    elseif set_forcible then
-      ngx.log(ngx.WARN, "forcibly set 'last_fetched_at' in 'api_users' shared dict (shared dict may be too small)")
->>>>>>> def17f7c
     end
   end
 
-  api_users:set("last_fetched_version", last_fetched_version)
+  local set_ok, set_err, set_forcible = api_users:set("last_fetched_version", last_fetched_version)
+  if not set_ok then
+    ngx.log(ngx.ERR, "failed to set 'last_fetched_version' in 'api_users' shared dict: ", set_err)
+  elseif set_forcible then
+    ngx.log(ngx.WARN, "forcibly set 'last_fetched_version' in 'api_users' shared dict (shared dict may be too small)")
+  end
 end
 
 function _M.spawn()
