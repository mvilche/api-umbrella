local _M = {}

local active_config = require "api-umbrella.proxy.models.active_config"
local db_config = require "api-umbrella.proxy.models.db_config"
local int64 = require "api-umbrella.utils.int64"
local interval_lock = require "api-umbrella.utils.interval_lock"
<<<<<<< HEAD
local load_backends = require "api-umbrella.proxy.load_backends"
local lock = require "resty.lock"
local utils = require "api-umbrella.proxy.utils"
local xpcall_error_handler = require "api-umbrella.utils.xpcall_error_handler"
=======
>>>>>>> 606f190e

local ERR = ngx.ERR
local log = ngx.log
local new_timer = ngx.timer.at

local delay = 0.3  -- in seconds

local function do_check()
  -- If this worker process isn't part of the latest group, then don't perform
  -- any further processing. This prevents older workers that may be in the
  -- process of shutting down after a SIGHUP reload from performing a check and
  -- possibly overwriting newer config (since the file config is only read in
  -- on SIGHUPs and may differ between the older and newer worker groups).
  if WORKER_GROUP_ID < ngx.shared.active_config:get("worker_group_id") then
    return
  end

  -- Query for database config versions that are newer than the previously
  -- fetched version.
  local last_fetched_version = ngx.shared.active_config:get("db_version") or int64.MIN_VALUE_STRING

  -- If this set of worker processes hasn't been setup yet (initial boot or
  -- after reload), force a re-fetch of the latest database config.
  if not ngx.shared.active_config:get("worker_group_setup_complete:" .. WORKER_GROUP_ID) then
    last_fetched_version = int64.MIN_VALUE_STRING
  end

  -- Perform the database fetch.
  local last_fetched_at = ngx.now()
  local db_result, err = db_config.fetch(last_fetched_version)

  if err then
    -- If an error occurred while fetching the database config, log the error,
    -- but keep any existing configuration in place.
    ngx.log(ngx.ERR, "failed to fetch config from database: ", err)
    last_fetched_at = nil
  elseif db_result and db_result["version"] then
    -- If the database contained a new config version then do the necessary
    -- processing to setup the internal active config.
    active_config.set(db_result)
  elseif not ngx.shared.active_config:get("worker_group_setup_complete:" .. WORKER_GROUP_ID) then
    -- If this set of worker processes hasn't been setup yet (initial boot or
    -- after reload), then still perform the active config setup despite no
    -- database config being present (there is still the file-based config to
    -- read in).
    active_config.set({})
  end

  if last_fetched_at then
    ngx.shared.active_config:set("db_config_last_fetched_at", last_fetched_at)
  end
end

local function setup(premature)
  if premature then
    return
  end

<<<<<<< HEAD
  local ok, err = xpcall(restore_active_config_backends_after_reload, xpcall_error_handler)
  if not ok then
    ngx.log(ngx.ERR, "failed to run api load cycle: ", err)
  end

=======
>>>>>>> 606f190e
  interval_lock.repeat_with_mutex('load_db_config_check', delay, do_check)
end

function _M.spawn()
  local ok, err = new_timer(0, setup)
  if not ok then
    log(ERR, "failed to create timer: ", err)
    return
  end
end

return _M<|MERGE_RESOLUTION|>--- conflicted
+++ resolved
@@ -4,13 +4,6 @@
 local db_config = require "api-umbrella.proxy.models.db_config"
 local int64 = require "api-umbrella.utils.int64"
 local interval_lock = require "api-umbrella.utils.interval_lock"
-<<<<<<< HEAD
-local load_backends = require "api-umbrella.proxy.load_backends"
-local lock = require "resty.lock"
-local utils = require "api-umbrella.proxy.utils"
-local xpcall_error_handler = require "api-umbrella.utils.xpcall_error_handler"
-=======
->>>>>>> 606f190e
 
 local ERR = ngx.ERR
 local log = ngx.log
@@ -69,14 +62,6 @@
     return
   end
 
-<<<<<<< HEAD
-  local ok, err = xpcall(restore_active_config_backends_after_reload, xpcall_error_handler)
-  if not ok then
-    ngx.log(ngx.ERR, "failed to run api load cycle: ", err)
-  end
-
-=======
->>>>>>> 606f190e
   interval_lock.repeat_with_mutex('load_db_config_check', delay, do_check)
 end
 
