--- conflicted
+++ resolved
@@ -2,27 +2,13 @@
 
 local int64 = require "api-umbrella.utils.int64"
 local interval_lock = require "api-umbrella.utils.interval_lock"
-<<<<<<< HEAD
 local pg_utils = require "api-umbrella.utils.pg_utils"
-local utils = require "api-umbrella.proxy.utils"
-
-local get_packed = utils.get_packed
-local set_packed = utils.set_packed
-=======
-local mongo = require "api-umbrella.utils.mongo"
-local packed_shared_dict = require "api-umbrella.utils.packed_shared_dict"
-local types = require "pl.types"
-
-local get_packed = packed_shared_dict.get_packed
-local is_empty = types.is_empty
-local set_packed = packed_shared_dict.set_packed
->>>>>>> def17f7c
 
 local delay = 0.25  -- in seconds
 
 local function do_check()
   local current_fetch_time = ngx.now()
-  local last_fetched_version = get_packed(ngx.shared.stats, "distributed_last_fetched_version") or int64.MIN_VALUE_STRING
+  local last_fetched_version = ngx.shared.stats:get("distributed_last_fetched_version") or int64.MIN_VALUE_STRING
 
   -- Find any rate limit counters modified since the last poll.
   --
@@ -38,28 +24,10 @@
     return nil
   end
 
-<<<<<<< HEAD
   for index, row in ipairs(results) do
     if index == 1 then
       last_fetched_version = int64.to_string(row["version"])
     end
-=======
-    if mongo_err then
-      ngx.log(ngx.ERR, "failed to fetch rate limits from mongodb: ", mongo_err)
-      success = false
-    elseif results then
-      for index, result in ipairs(results) do
-        if skip == 0 and index == 1 then
-          if result["ts"] and result["ts"]["$timestamp"] then
-            local set_ok, set_err, set_forcible = set_packed(ngx.shared.stats, "distributed_last_fetched_timestamp", result["ts"]["$timestamp"])
-            if not set_ok then
-              ngx.log(ngx.ERR, "failed to set 'distributed_last_fetched_timestamp' in 'stats' shared dict: ", set_err)
-            elseif set_forcible then
-              ngx.log(ngx.WARN, "forcibly set 'distributed_last_fetched_timestamp' in 'stats' shared dict (shared dict may be too small)")
-            end
-          end
-        end
->>>>>>> def17f7c
 
     local key = row["id"]
     local distributed_count = row["value"]
@@ -72,25 +40,11 @@
           ttl = 3600
         end
 
-<<<<<<< HEAD
-        local _, set_err = ngx.shared.stats:set(key, tonumber(distributed_count), ttl)
-        if set_err then
-          ngx.log(ngx.ERR, "failed to set rate limit key: ", set_err)
-=======
-            local set_ok, set_err, set_forcible = ngx.shared.stats:set(key, distributed_count, ttl)
-            if not set_ok then
-              ngx.log(ngx.ERR, "failed to set rate limit key in 'stats' shared dict: ", set_err)
-            elseif set_forcible then
-              ngx.log(ngx.WARN, "forcibly set rate limit key in 'stats' shared dict (shared dict may be too small)")
-            end
-          end
-        elseif distributed_count > local_count then
-          local incr = distributed_count - local_count
-          local _, incr_err = ngx.shared.stats:incr(key, incr)
-          if incr_err then
-            ngx.log(ngx.ERR, "failed to increment rate limit key: ", incr_err)
-          end
->>>>>>> def17f7c
+        local set_ok, set_err, set_forcible = ngx.shared.stats:set(key, tonumber(distributed_count), ttl)
+        if not set_ok then
+          ngx.log(ngx.ERR, "failed to set rate limit key in 'stats' shared dict: ", set_err)
+        elseif set_forcible then
+          ngx.log(ngx.WARN, "forcibly set rate limit key in 'stats' shared dict (shared dict may be too small)")
         end
       end
     elseif distributed_count > local_count then
@@ -100,24 +54,21 @@
         ngx.log(ngx.ERR, "failed to increment rate limit key: ", incr_err)
       end
     end
-<<<<<<< HEAD
-=======
-
-    skip = skip + page_size
-  until is_empty(results)
-
-  if success then
-    local set_ok, set_err, set_forcible = ngx.shared.stats:set("distributed_last_pulled_at", current_fetch_time)
-    if not set_ok then
-      ngx.log(ngx.ERR, "failed to set 'distributed_last_pulled_at' in 'stats' shared dict: ", set_err)
-    elseif set_forcible then
-      ngx.log(ngx.WARN, "forcibly set 'distributed_last_pulled_at' in 'stats' shared dict (shared dict may be too small)")
-    end
->>>>>>> def17f7c
   end
 
-  set_packed(ngx.shared.stats, "distributed_last_fetched_version", last_fetched_version)
-  ngx.shared.stats:set("distributed_last_pulled_at", current_fetch_time * 1000)
+  local set_ok, set_err, set_forcible = ngx.shared.stats:set("distributed_last_fetched_version", last_fetched_version)
+  if not set_ok then
+    ngx.log(ngx.ERR, "failed to set 'distributed_last_fetched_version' in 'stats' shared dict: ", set_err)
+  elseif set_forcible then
+    ngx.log(ngx.WARN, "forcibly set 'distributed_last_fetched_version' in 'stats' shared dict (shared dict may be too small)")
+  end
+
+  local set_ok, set_err, set_forcible = ngx.shared.stats:set("distributed_last_pulled_at", current_fetch_time * 1000)
+  if not set_ok then
+    ngx.log(ngx.ERR, "failed to set 'distributed_last_pulled_at' in 'stats' shared dict: ", set_err)
+  elseif set_forcible then
+    ngx.log(ngx.WARN, "forcibly set 'distributed_last_pulled_at' in 'stats' shared dict (shared dict may be too small)")
+  end
 end
 
 function _M.spawn()
