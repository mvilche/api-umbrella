<<<<<<< HEAD
local cmsgpack = require "cmsgpack"
local is_empty = require("pl.types").is_empty
local iso8601_to_timestamp = require("api-umbrella.utils.time").iso8601_to_timestamp
=======
local _M = {}

local json_null = require("cjson").null
>>>>>>> def17f7c
local plutils = require "pl.utils"
local table_keys = require("pl.tablex").keys

local escape = plutils.escape
local gsub = ngx.re.gsub
<<<<<<< HEAD
local pack = cmsgpack.pack
local unpack = cmsgpack.unpack
=======
local is_empty = types.is_empty
local split = plutils.split
local strip = stringx.strip
local table_keys = tablex.keys
>>>>>>> def17f7c

local _M = {}

-- Append an array to the end of the destination array.
--
-- In benchmarks, appears faster than moses.append and pl.tablex.move
-- implementations.
function _M.append_array(dest, src)
  if type(dest) ~= "table" or type(src) ~= "table" then return end

  local dest_length = #dest
  local src_length = #src
  for i=1, src_length do
    dest[dest_length + i] = src[i]
  end

  return dest
end

function _M.base_url()
  local ngx_ctx = ngx.ctx
  local protocol = ngx_ctx.protocol
  local host = ngx_ctx.host
  local port = ngx_ctx.port

  local base = protocol .. "://" .. host
  if (protocol == "http" and port ~= "80") or (protocol == "https" and port ~= "443") then
    if not host:find(":" .. port .. "$") then
      base = base .. ":" .. port
    end
  end

  return base
end

<<<<<<< HEAD
function _M.get_packed(dict, key)
  local packed = dict:get(key)
  if packed then
    return unpack(packed)
  end
end

function _M.set_packed(dict, key, value)
  return dict:set(key, pack(value))
=======
function _M.pick_where_present(dict, keys)
  local selected = {}

  if type(dict) == "table" and type(keys) == "table" then
    for _, key in ipairs(keys) do
      if dict[key] and dict[key] ~= false and dict[key] ~= json_null and not is_empty(dict[key]) then
        selected[key] = dict[key]
      end
    end
  end

  return selected
>>>>>>> def17f7c
end

function _M.cache_computed_settings(settings)
  if not settings then return end

  -- Parse and cache the allowed IPs as CIDR ranges.
  if not is_empty(settings["allowed_ips"]) then
    settings["_allowed_ips"] = settings["allowed_ips"]
  end
  settings["allowed_ips"] = nil

  -- Parse and cache the allowed referers as matchers
  if not is_empty(settings["allowed_referers"]) then
    settings["_allowed_referer_matchers"] = {}
    for _, referer in ipairs(settings["allowed_referers"]) do
      local matcher = escape(referer)
      matcher = string.gsub(matcher, "%%%*", ".*")
      matcher = "^" .. matcher .. "$"
      table.insert(settings["_allowed_referer_matchers"], matcher)
    end
  end
  settings["allowed_referers"] = nil

  if not is_empty(settings["headers"]) then
    settings["_headers"] = {}
    for _, header in ipairs(settings["headers"]) do
      if header["value"] and string.find(header["value"], "{{") then
        header["_process_as_template"] = true
      end

      table.insert(settings["_headers"], header)
    end
  end
  settings["headers"] = nil

  if not is_empty(settings["default_response_headers"]) then
    settings["_default_response_headers"] = settings["default_response_headers"]
  end
  settings["default_response_headers"] = nil

  if not is_empty(settings["override_response_headers"]) then
    settings["_override_response_headers"] = settings["override_response_headers"]
  end
  settings["override_response_headers"] = nil

  if not is_empty(settings["append_query_string"]) then
    settings["_append_query_arg_names"] = table_keys(ngx.decode_args(settings["append_query_string"]))
  elseif settings["append_query_string"] then
    settings["append_query_string"] = nil
  end

  if not is_empty(settings["http_basic_auth"]) then
    settings["_http_basic_auth_header"] = "Basic " .. ngx.encode_base64(settings["http_basic_auth"])
  end
  settings["http_basic_auth"] = nil

  if settings["api_key_verification_transition_start_at"] then
    settings["_api_key_verification_transition_start_at"] = iso8601_to_timestamp(settings["api_key_verification_transition_start_at"])
  end
  settings["api_key_verification_transition_start_at"] = nil

  if settings["require_https_transition_start_at"] and settings["require_https_transition_start_at"] then
    settings["_require_https_transition_start_at"] = iso8601_to_timestamp(settings["require_https_transition_start_at"])
  end
  settings["require_https_transition_start_at"] = nil

  if settings["rate_limits"] then
    for _, limit in ipairs(settings["rate_limits"]) do
      -- Backwards compatibility for YAML configs with the old "limit" field
      -- (instead of the renamed "limit_to" we now use for easier SQL
      -- compatibility).
      if not limit["limit_to"] and limit["limit"] then
        limit["limit_to"] = limit["limit"]
        limit["limit"] = nil
      end

      -- Backwards compatibility for YAML configs with the old camel-case
      -- capitalization for "limit_by".
      if limit["limit_by"] == "apiKey" then
        limit["limit_by"] = "api_key"
      end

      local num_buckets = math.ceil(limit["duration"] / limit["accuracy"])

      -- For each bucket in this limit, store the time difference we'll
      -- subtract from the current time when determining each bucket's time.
      -- Sort the items so that the most recent bucket (0 time difference)
      -- comes last. This is to help minimize the amount of time between the
      -- metrics fetch for the current time bucket and the incrementing of that
      -- same bucket (see rate_limit.lua).
      limit["_bucket_time_diffs"] = {}
      for i = num_buckets - 1, 0, -1 do
        table.insert(limit["_bucket_time_diffs"], i * limit["accuracy"])
      end
    end
  end
end

function _M.remove_arg(original_args, remove)
  local args = original_args
  if args then
    -- Remove the given argument name from the query string via a regex.
    --
    -- Note: OpenResty's table based approach with
    -- ngx.req.get_uri_args/ngx.req.set_uri_args would be a little cleaner, but
    -- ngx.req.get_uri_args re-sorts all the query parameters alphabetically,
    -- which we don't want to do by default. We could revisit this, but my
    -- thinking is that re-sorting the query parameters may interfere with some
    -- specific use-cases, like if the underlying API cares about the arg
    -- order, or if you were signing a URL with HMAC, in which case the order
    -- matters (although, in that case, stripping any arguments may also
    -- matter, but in general it just seems safer to default to doing less
    -- changes to the query string).
    local _, gsub_err
    args, _, gsub_err = gsub(args, "(?<=^|&)" .. remove .. "(?:=[^&]*)?(?:&|$)", "", "jo")
    if gsub_err then
      ngx.log(ngx.ERR, "regex error: ", gsub_err)
    end

    args, _, gsub_err = gsub(args, "&$", "")
    if gsub_err then
      ngx.log(ngx.ERR, "regex error: ", gsub_err)
    end
  end

  return args
end

function _M.append_args(original_args, append)
  local args = original_args
  if append then
    if args then
      args = args .. "&"
    end
    args = (args or "") .. append
  end

  return args
end

function _M.set_uri(new_path, new_args)
  local ngx_ctx = ngx.ctx
  local ngx_var = ngx.var

  if new_path then
    ngx.req.set_uri(new_path)

    -- Update the cached variable.
    ngx_ctx.uri = ngx_var.uri
  end

  if new_args then
    ngx.req.set_uri_args(new_args)

    -- Update the cached variable.
    ngx_ctx.args = ngx_var.args
  end

  -- If either value changed, update the cached request_uri variable. We have
  -- to manually put this together based on the other values since
  -- ngx.var.request_uri does not automatically update.
  if new_path or new_args then
    if ngx_ctx.args then
      ngx_ctx.request_uri = ngx_ctx.uri .. "?" .. ngx_ctx.args
    else
      ngx_ctx.request_uri = ngx_ctx.uri
    end
  end
end

return _M<|MERGE_RESOLUTION|>--- conflicted
+++ resolved
@@ -1,26 +1,17 @@
-<<<<<<< HEAD
-local cmsgpack = require "cmsgpack"
+local _M = {}
+
 local is_empty = require("pl.types").is_empty
 local iso8601_to_timestamp = require("api-umbrella.utils.time").iso8601_to_timestamp
-=======
-local _M = {}
-
 local json_null = require("cjson").null
->>>>>>> def17f7c
 local plutils = require "pl.utils"
 local table_keys = require("pl.tablex").keys
 
 local escape = plutils.escape
 local gsub = ngx.re.gsub
-<<<<<<< HEAD
-local pack = cmsgpack.pack
-local unpack = cmsgpack.unpack
-=======
 local is_empty = types.is_empty
 local split = plutils.split
 local strip = stringx.strip
 local table_keys = tablex.keys
->>>>>>> def17f7c
 
 local _M = {}
 
@@ -56,17 +47,6 @@
   return base
 end
 
-<<<<<<< HEAD
-function _M.get_packed(dict, key)
-  local packed = dict:get(key)
-  if packed then
-    return unpack(packed)
-  end
-end
-
-function _M.set_packed(dict, key, value)
-  return dict:set(key, pack(value))
-=======
 function _M.pick_where_present(dict, keys)
   local selected = {}
 
@@ -79,7 +59,6 @@
   end
 
   return selected
->>>>>>> def17f7c
 end
 
 function _M.cache_computed_settings(settings)
