--- conflicted
+++ resolved
@@ -84,13 +84,7 @@
 
     -- Set the nginx headers that will determine which nginx upstream this
     -- request gets proxied to.
-<<<<<<< HEAD
-    ngx.req.set_header("X-Api-Umbrella-Backend-Scheme", api["backend_protocol"] or "http")
-    ngx.req.set_header("X-Api-Umbrella-Backend-Host", host)
-    ngx.req.set_header("X-Api-Umbrella-Backend-Id", api["id"])
-=======
     ngx.req.set_header("X-Api-Umbrella-Backend-Server-Scheme", api["backend_protocol"] or "http")
->>>>>>> 606f190e
 
     -- Set the host on the request that we forward onto the caching server to
     -- the API backend ID. In combination with TrafficServer's
@@ -109,14 +103,10 @@
     -- header once we upgrade to TrafficServer 6. However, since we're
     -- replacing the host afterwards anyway, using this fake temporary host to
     -- affect the cache key should be fine.
-<<<<<<< HEAD
-    ngx.var.proxy_host_header = api["id"]
-=======
     for _, server in ipairs(api["servers"]) do
       ngx.req.set_header("X-Api-Umbrella-Backend-Server-Host", server["host"])
       ngx.req.set_header("X-Api-Umbrella-Backend-Server-Port", server["port"])
     end
->>>>>>> 606f190e
 
     return api, url_match
   else
