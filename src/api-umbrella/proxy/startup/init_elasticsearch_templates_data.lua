local cjson = require "cjson"
local xpcall_error_handler = require "api-umbrella.utils.xpcall_error_handler"

<<<<<<< HEAD
local path = os.getenv("API_UMBRELLA_SRC_ROOT") .. "/config/elasticsearch_templates_v" .. config["elasticsearch"]["template_version"] .. ".json"
=======
local path = os.getenv("API_UMBRELLA_SRC_ROOT") .. "/config/elasticsearch_templates_v" .. config["elasticsearch"]["template_version"]
if config["elasticsearch"]["api_version"] >= 5 then
  path = path .. "_es5.json"
elseif config["elasticsearch"]["api_version"] >= 2 then
  path = path .. "_es2.json"
else
  error("Unsupported version of elasticsearch: " .. (config["elasticsearch"]["api_version"] or ""))
end

>>>>>>> 606f190e
local f, err = io.open(path, "rb")
if err then
  ngx.log(ngx.ERR, "failed to open file: ", err)
else
  local content = f:read("*all")
  if content then
    local ok, data = xpcall(cjson.decode, xpcall_error_handler, content)
    if ok then
      elasticsearch_templates = data

      -- In the test environment, disable replicas and reduce shards to speed
      -- things up.
      if config["app_env"] == "test" then
        for _, template in ipairs(elasticsearch_templates) do
          if not template["template"]["settings"] then
            template["template"]["settings"] = {}
          end
          if not template["template"]["settings"]["index"] then
            template["template"]["settings"]["index"] = {}
          end

          template["template"]["settings"]["index"]["number_of_shards"] = 1
          template["template"]["settings"]["index"]["number_of_replicas"] = 0
        end
      end
    else
      ngx.log(ngx.ERR, "failed to parse json for " .. (path or "") .. ": " .. (data or ""))
    end
  end

  f:close()
end<|MERGE_RESOLUTION|>--- conflicted
+++ resolved
@@ -1,9 +1,6 @@
 local cjson = require "cjson"
 local xpcall_error_handler = require "api-umbrella.utils.xpcall_error_handler"
 
-<<<<<<< HEAD
-local path = os.getenv("API_UMBRELLA_SRC_ROOT") .. "/config/elasticsearch_templates_v" .. config["elasticsearch"]["template_version"] .. ".json"
-=======
 local path = os.getenv("API_UMBRELLA_SRC_ROOT") .. "/config/elasticsearch_templates_v" .. config["elasticsearch"]["template_version"]
 if config["elasticsearch"]["api_version"] >= 5 then
   path = path .. "_es5.json"
@@ -13,7 +10,6 @@
   error("Unsupported version of elasticsearch: " .. (config["elasticsearch"]["api_version"] or ""))
 end
 
->>>>>>> 606f190e
 local f, err = io.open(path, "rb")
 if err then
   ngx.log(ngx.ERR, "failed to open file: ", err)
