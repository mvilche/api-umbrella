--- conflicted
+++ resolved
@@ -688,7 +688,6 @@
 
   app:web-app:precompile:
     deps:
-<<<<<<< HEAD
       - app-deps:web-app:yarn
     cmds:
       - ./tasks/app/web-app/precompile
@@ -696,19 +695,6 @@
       - ./build/work/stamp/app-deps/web-app/yarn
       - ./src/api-umbrella/web-app/assets/**/*.scss
       - ./src/api-umbrella/web-app/webpack.config.js
-=======
-      - build-deps:nodejs
-      - app-deps:web-app:bundle
-    cmds:
-      - ./tasks/app/web-app/precompile
-    sources:
-      - ./build/work/stamp/app-deps/web-app/bundle
-      - ./build/work/stamp/build-deps/nodejs
-      - ./src/api-umbrella/web-app/app/assets/**/*.css
-      - ./src/api-umbrella/web-app/app/assets/**/*.erb
-      - ./src/api-umbrella/web-app/app/assets/**/*.js
-      - ./src/api-umbrella/web-app/app/assets/**/*.scss
->>>>>>> e9cf250a
       - ./tasks/app/web-app/precompile
       - ./tasks/helpers.sh
     generates:
