--- conflicted
+++ resolved
@@ -45,7 +45,16 @@
       - ./build/work/stamp/deps/geolitecity
     method: none
 
-<<<<<<< HEAD
+  deps:icu4c:
+    cmds:
+      - ./tasks/deps/icu4c
+    sources:
+      - ./tasks/deps/icu4c
+      - ./tasks/helpers.sh
+    generates:
+      - ./build/work/stamp/deps/icu4c
+    method: checksum
+
   deps:libbson:
     cmds:
       - ./tasks/deps/libbson
@@ -54,16 +63,6 @@
       - ./tasks/helpers.sh
     generates:
       - ./build/work/stamp/deps/libbson
-=======
-  deps:icu4c:
-    cmds:
-      - ./tasks/deps/icu4c
-    sources:
-      - ./tasks/deps/icu4c
-      - ./tasks/helpers.sh
-    generates:
-      - ./build/work/stamp/deps/icu4c
->>>>>>> 7f5161e0
     method: checksum
 
   deps:libcidr:
@@ -204,11 +203,8 @@
     cmds:
       - task: deps:elasticsearch
       - task: deps:geolitecity
-<<<<<<< HEAD
+      - task: deps:icu4c
       - task: deps:libbson
-=======
-      - task: deps:icu4c
->>>>>>> 7f5161e0
       - task: deps:libcidr
       - task: deps:libpsl
       - task: deps:luarocks
