--- conflicted
+++ resolved
@@ -18,8 +18,6 @@
 
 
 if [ -f /etc/redhat-release ]; then
-<<<<<<< HEAD
-=======
   if [[ "${VERSION_ID:-}" == "" ]]; then
     VERSION_ID=$(grep -oP '(?<= )[0-9]+(?=\.)' /etc/redhat-release)
   fi
@@ -29,27 +27,6 @@
     yum -y install centos-release-scl
   fi
 
-  # Install some extra repos needed for CentOS 6.
-  if [[ "$VERSION_ID" == "6" ]]; then
-    # Building Go libraries from gopkg.in (which Mora has a dependency on),
-    # requires git 1.7.3+
-    # (https://groups.google.com/d/msg/golang-nuts/RKz9ASmJm3o/o7NcNY6x8U0J).
-    # CentOS 6 doesn't provide this by default, so install git from another repo.
-    if [ ! -f /etc/yum.repos.d/wandisco-git.repo ]; then
-      yum -y install http://opensource.wandisco.com/centos/6/git/x86_64/wandisco-git-release-6-1.noarch.rpm
-    fi
-
-    if [ "${INSTALL_TEST_DEPENDENCIES:-}" == "true" ]; then
-      # python-virtualenv needed for mongo-orchestration during tests isn't
-      # present in CentOS 6's default repo, so we need to install EPEL to get
-      # this.
-      if [ ! -f /etc/yum.repos.d/epel.repo ]; then
-        yum -y install https://dl.fedoraproject.org/pub/epel/epel-release-latest-6.noarch.rpm
-      fi
-    fi
-  fi
-
->>>>>>> 6a668c5b
   yum -y install "${install_dependencies[@]}"
   # Ensure the packages got installed, since yum's exit code isn't always
   # useful: http://stackoverflow.com/a/22393088
