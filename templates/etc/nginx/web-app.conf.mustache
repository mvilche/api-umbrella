worker_processes {{web.workers}};
error_log stderr {{web.error_log_level}};
daemon off;
pid {{run_dir}}/nginx-web-app.pid;

{{#user}}
user {{user}} {{group}};
{{/user}}

events {
  worker_connections {{nginx.worker_connections}};
}

env API_UMBRELLA_SRC_ROOT;
env API_UMBRELLA_RUNTIME_CONFIG;

pcre_jit on;

http {
  access_log {{log_dir}}/nginx-web-app/{{nginx.access_log_filename}} combined;

  client_body_temp_path {{tmp_dir}}/nginx-web-app-client_body_temp;
  proxy_temp_path {{tmp_dir}}/nginx-web-app-proxy_temp;
  fastcgi_temp_path {{tmp_dir}}/nginx-web-app-fastcgi_temp;
  uwsgi_temp_path {{tmp_dir}}/nginx-web-app-uwsgi_temp;
  scgi_temp_path {{tmp_dir}}/nginx-web-app-scgi_temp;
  server_tokens off;

  # FIXME: Detect path/make configurable.
  lua_ssl_trusted_certificate /etc/ssl/certs/ca-certificates.crt;
  lua_ssl_verify_depth 5;

  lua_package_path '{{_src_root_dir}}/src/api-umbrella/web-app/?.lua;{{_package_path}}';
  lua_package_cpath '{{_package_cpath}}';
  lua_check_client_abort on;
  if_modified_since off;

  lua_shared_dict locks {{nginx.shared_dicts.locks.size}};

  {{#dns_resolver._nameservers_nginx}}
    # FIXME: Make ipv6 configurable.
    resolver {{dns_resolver._nameservers_nginx}} ipv6=off;
    resolver_timeout 12s;
  {{/dns_resolver._nameservers_nginx}}

  include ./mime.conf;
  include ./realip.conf;

  init_by_lua_file '{{_src_root_dir}}/src/api-umbrella/web-app/hooks/init.lua';

  server {
    listen {{web.host}}:{{web.port}} so_keepalive=on;

<<<<<<< HEAD
    {{#_development_env?}}
      lua_code_cache off;
    {{/_development_env?}}
=======
    set $x_api_umbrella_request_id $http_x_api_umbrella_request_id;
    root {{web.dir}}/public;
>>>>>>> ded0792a

    # Security headers
    # https://www.owasp.org/index.php/OWASP_Secure_Headers_Project#tab=Headers
    more_set_headers "X-XSS-Protection: 1; mode=block";
    more_set_headers "X-Frame-Options: DENY";
    more_set_headers "X-Content-Type-Options: nosniff";

    rewrite ^/admin$ /admin/ permanent;

    location /admin/assets/ {
      {{^_development_env?}}
        more_set_headers "Cache-Control: public, max-age=31536000, immutable";
        alias {{_embedded_root_dir}}/apps/core/current/build/dist/admin-ui/assets/;
      {{/_development_env?}}
      {{#_development_env?}}
        proxy_pass http://127.0.0.1:{{ember_server.port}};
      {{/_development_env?}}
    }

    location ~ ^/admin($|/$|/index\.html|/fonts/.+|/maps/.+|/ember.+) {
      {{^_development_env?}}
        more_set_headers "Cache-Control: no-cache, max-age=0, must-revalidate, no-store";
        more_set_headers "Pragma: no-cache";
        alias {{_embedded_root_dir}}/apps/core/current/build/dist/admin-ui/$1;
      {{/_development_env?}}
      {{#_development_env?}}
        proxy_pass http://127.0.0.1:{{ember_server.port}};
      {{/_development_env?}}
    }

    location /admin/auth-assets/ {
      more_set_headers "Cache-Control: public, max-age=31536000, immutable";
      alias {{_embedded_root_dir}}/apps/core/current/build/dist/admin-auth-assets/;
    }

    location / {
      default_type text/html;
      content_by_lua_block {
        require("lapis").serve("api-umbrella.web-app.app")
      }
    }
  }
}<|MERGE_RESOLUTION|>--- conflicted
+++ resolved
@@ -51,14 +51,11 @@
   server {
     listen {{web.host}}:{{web.port}} so_keepalive=on;
 
-<<<<<<< HEAD
+    set $x_api_umbrella_request_id $http_x_api_umbrella_request_id;
+
     {{#_development_env?}}
       lua_code_cache off;
     {{/_development_env?}}
-=======
-    set $x_api_umbrella_request_id $http_x_api_umbrella_request_id;
-    root {{web.dir}}/public;
->>>>>>> ded0792a
 
     # Security headers
     # https://www.owasp.org/index.php/OWASP_Secure_Headers_Project#tab=Headers
